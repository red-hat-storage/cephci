--- conflicted
+++ resolved
@@ -9,12 +9,8 @@
       max-parallel: 5
       matrix:
         python-version:
-<<<<<<< HEAD
-        - 3.9
-=======
         - '3.6'
         - '3.8'
->>>>>>> a7c9c4b6
     steps:
     - uses: actions/checkout@v3
     - name: Set up Python ${{ matrix.python-version }}
