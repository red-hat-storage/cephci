# Basic Ceph-NvmeoF sanity Test suite
# cluster configuration file: conf/squid/nvmeof/ceph_nvmeof_sanity.yaml
# Inventory: conf/inventory/rhel-9.3-server-x86_64-xlarge.yaml

tests:
# Set up the cluster
  - test:
      abort-on-fail: true
      module: install_prereq.py
      name: install ceph pre-requisites
  - test:
      abort-on-fail: true
      config:
        verify_cluster_health: true
        steps:
          - config:
              command: bootstrap
              service: cephadm
              args:
                mon-ip: node1
                registry-url: registry.redhat.io
                allow-fqdn-hostname: true
                log-to-file: true
          - config:
              command: add_hosts
              service: host
              args:
                attach_ip_address: true
                labels: apply-all-labels
          - config:
              command: apply
              service: mgr
              args:
                placement:
                  label: mgr
          - config:
              command: apply
              service: mon
              args:
                placement:
                  label: mon
          - config:
              command: apply
              service: osd
              args:
                all-available-devices: true
      desc: RHCS cluster deployment using cephadm
      destroy-cluster: false
      module: test_cephadm.py
      name: deploy cluster

#  Test cases to be executed
  - test:
      abort-on-fail: true
      config:
        command: add
        id: client.1
        nodes:
          - node10
        install_packages:
          - ceph-common
        copy_admin_keyring: true
      desc: Setup client on NVMEoF gateway
      destroy-cluster: false
      module: test_client.py
      name: configure Ceph client for NVMe tests
      polarion-id: CEPH-83573758

  #  Configure Ceph NVMeoF gateway
  #  Configure Initiators
  #  Run IO on NVMe Targets
  - test:
      abort-on-fail: true
      config:
        verify_cluster_health: true
        steps:
          - config:
              command: shell
              args:
                - ceph osd pool create rbd
          - config:
              command: shell
              args:
                - ceph osd pool application enable rbd rbd
          - config:
              command: shell
              args:
                - rbd create -s 1G image1
          - config:
              command: apply
              service: nvmeof
              args:
                placement:
                  nodes:
                    - node5
                    - node6
              pos_args:
                - rbd
                - gw-group1
      desc: NVMeoF Gateway deployment using cephadm
      destroy-cluster: false
      do-not-skip-tc: true
      module: test_cephadm.py
      name: deploy nvmeof gateway

  - test:
      abort-on-fail: false
      config:
        node: node6
        pool: rbd
        port: 5500
        gw_group: gw-group1
        steps:
          - config:
              service: gateway
              command: version         # gateway Version
              base_cmd_args:
                format: json
                output: log
          - config:
              service: gateway
              command: info             # gateway info
          - config:
              service: loglevel
              command: get
              base_cmd_args:
                format: json
                output: stdio
          - config:
              service: loglevel
              command: set
              base_cmd_args:
                format: json
                output: stdio
              args:
                level: error
                print: error
          - config:
              service: loglevel
              command: disable
              base_cmd_args:
                format: json
                output: stdio
          - config:
              service: subsystem
              command: add              # Subsystem add with groupName
              args:
                subsystem: nqn.2016-06.io.spdk:cnode1
                serial-number: 1
              validate:
                omap: true
          - config:
              service: subsystem
              command: add              # Subsystem add without groupName
              args:
                subsystem: nqn.2016-06.io.spdk:cnode2
                serial-number: 2
                no-group-append: true
              validate:
                omap: true
          - config:
              service: gateway
              command: info             # gateway info
          - config:
              service: subsystem
              command: list             # Subsystem list
              base_cmd_args:
                format: json
          - config:
              service: connection
              command: list             # Subsystem connection list
              base_cmd_args:
                format: json
              args:
                subsystem: nqn.2016-06.io.spdk:cnode2
          - config:
              service: listener
              command: add                # Listener add
              args:
                subsystem: nqn.2016-06.io.spdk:cnode2
                host-name: node6
                trsvcid: 5001
                traddr: node6
              validate:
                omap: true
              base_cmd_args:
                format: json
          - config:
              service: listener
              command: list               # Listener list
              args:
                subsystem: nqn.2016-06.io.spdk:cnode2
          - config:
              service: listener
              command: delete             # listener del
              args:
                subsystem: nqn.2016-06.io.spdk:cnode2
                host-name: node6
                trsvcid: 5001
                traddr: node6
              validate:
                omap: true
          - config:
              service: host
              command: add              # add Host access
              args:
                subsystem: nqn.2016-06.io.spdk:cnode2
                host: '"*"'
              validate:
                omap: true
          - config:
              service: host
              command: list             # List access hosts
              args:
                subsystem: nqn.2016-06.io.spdk:cnode2
          - config:
              service: gateway
              command: listener_info             # List ana states for subsystem
              args:
                subsystem: nqn.2016-06.io.spdk:cnode2
          - config:
              service: host
              command: delete           # access host del
              args:
                subsystem: nqn.2016-06.io.spdk:cnode2
                host: '"*"'
              validate:
                omap: true
          - config:
              service: namespace
              command: add              # Namespace add
              args:
                subsystem: nqn.2016-06.io.spdk:cnode2
                rbd-image: image1
                rbd-pool: rbd
                nsid: 1
              validate:
                omap: true
          - config:
              service: namespace
              command: add              # Namespace add
              args:
                subsystem: nqn.2016-06.io.spdk:cnode2
                rbd-image: image2
                rbd-pool: rbd
                nsid: 2
                rbd-create-image: true
                size: 10G
              validate:
                omap: true
          - config:
              service: namespace
              command: add              # Namespace add
              args:
                subsystem: nqn.2016-06.io.spdk:cnode2
                rbd-image: image3
                rbd-pool: rbd
                nsid: 3
                load-balancing-group: 1
                rbd-create-image: true
                size: 1G
              validate:
                omap: true
          - config:
              service: namespace
              command: add              # Namespace add with trash-image enabled
              args:
                subsystem: nqn.2016-06.io.spdk:cnode2
                rbd-image: image4
                rbd-pool: rbd
                nsid: 4
                load-balancing-group: 2
                rbd-create-image: true
                size: 1G
<<<<<<< HEAD
                rbd-trash-image-on-delete: true
=======
              validate:
                omap: true
>>>>>>> 5315aae2
          - config:
              service: namespace
              command: list             # namespace list using subsystem NQN
              args:
                subsystem: nqn.2016-06.io.spdk:cnode2
              base_cmd_args:
                format: json
          - config:
              service: namespace
              command: list             # namespace list using nsid 
              args:
                nsid: 4
              base_cmd_args:
                format: json
          - config:
              service: namespace
              command: list             # namespace list for all subsystems
              base_cmd_args:
                format: json
          - config:
              service: namespace
              command: set_qos             # namespace set_qos
              args:
                subsystem: nqn.2016-06.io.spdk:cnode2
                nsid: 1
                rw-ios-per-second: 10
              validate:
                omap: true
          - config:
              service: namespace
              command: set_qos             # namespace set_qos
              args:
                subsystem: nqn.2016-06.io.spdk:cnode2
                nsid: 1
                rw-ios-per-second: 20
              validate:
                omap: true
          - config:
              service: namespace
              command: resize              # Namespace resize
              args:
                subsystem: nqn.2016-06.io.spdk:cnode2
                nsid: 2
                size: 15G
          - config:
              service: namespace
              command: change_load_balancing_group              # Namespace change_load_balancing_group
              args:
                subsystem: nqn.2016-06.io.spdk:cnode2
                nsid: 3
                load-balancing-group: 2
          - config:
              service: namespace
              command: change_load_balancing_group              # Namespace change_load_balancing_group
              args:
                subsystem: nqn.2016-06.io.spdk:cnode2
                nsid: 4
                load-balancing-group: 1
          - config:
              service: namespace
              command: list             # namespace list
              args:
                subsystem: nqn.2016-06.io.spdk:cnode2
              base_cmd_args:
                format: json
          - config:
              service: namespace
              command: get_io_stats             # namespace get_io_stats
              args:
                subsystem: nqn.2016-06.io.spdk:cnode2
                nsid: 1
          - config:
              service: namespace
              command: delete           # namespace delete
              args:
                subsystem: nqn.2016-06.io.spdk:cnode2
                nsid: 1
              validate:
                omap: true
          - config:
              service: namespace
              command: delete           # namespace delete
              args:
                subsystem: nqn.2016-06.io.spdk:cnode2
                nsid: 2
              validate:
                omap: true
          - config:
              service: namespace
              command: delete           # namespace delete
              args:
                subsystem: nqn.2016-06.io.spdk:cnode2
                nsid: 3
              validate:
                omap: true
          - config:
              service: namespace
              command: delete           # namespace delete
              args:
                subsystem: nqn.2016-06.io.spdk:cnode2
                nsid: 4
              validate:
                omap: true
          - config:
              service: subsystem
              command: delete           # subsystem delete
              args:
                subsystem: nqn.2016-06.io.spdk:cnode2
              validate:
                omap: true
          - config:
              service: gateway
              command: info
          - config:
              service: connection
              command: list             # Subsystem connection list
              base_cmd_args:
                format: json
              args:
                subsystem: nqn.2016-06.io.spdk:cnode1.gw-group1
          - config:
              service: listener
              command: add                # Listener add
              args:
                subsystem: nqn.2016-06.io.spdk:cnode1.gw-group1
                host-name: node6
                trsvcid: 5001
                traddr: node6
              validate:
                omap: true
              base_cmd_args:
                format: json
          - config:
              service: listener
              command: list               # Listener list
              args:
                subsystem: nqn.2016-06.io.spdk:cnode1.gw-group1
          - config:
              service: listener
              command: delete             # listener del
              args:
                subsystem: nqn.2016-06.io.spdk:cnode1.gw-group1
                host-name: node6
                trsvcid: 5001
                traddr: node6
              validate:
                omap: true
          - config:
              service: host
              command: add              # add Host access
              args:
                subsystem: nqn.2016-06.io.spdk:cnode1.gw-group1
                host: '"*"'
              validate:
                omap: true
          - config:
              service: host
              command: list             # List access hosts
              args:
                subsystem: nqn.2016-06.io.spdk:cnode1.gw-group1
          - config:
              service: host
              command: delete           # access host del
              args:
                subsystem: nqn.2016-06.io.spdk:cnode1.gw-group1
                host: '"*"'
              validate:
                omap: true
          - config:
              service: namespace
              command: add              # Namespace add
              args:
                subsystem: nqn.2016-06.io.spdk:cnode1.gw-group1
                rbd-image: image1
                rbd-pool: rbd
                nsid: 1
              validate:
                omap: true
          - config:
              service: namespace
              command: add              # Namespace add
              args:
                subsystem: nqn.2016-06.io.spdk:cnode1.gw-group1
                rbd-image: image5
                rbd-pool: rbd
                nsid: 2
                rbd-create-image: true
                size: 10G
              validate:
                omap: true
          - config:
              service: namespace
              command: add              # Namespace add
              args:
                subsystem: nqn.2016-06.io.spdk:cnode1.gw-group1
                rbd-image: image3
                rbd-pool: rbd
                nsid: 3
                load-balancing-group: 1
                rbd-create-image: true
                size: 1G
              validate:
                omap: true
          - config:
              service: namespace
              command: add              # Namespace add
              args:
                subsystem: nqn.2016-06.io.spdk:cnode1.gw-group1
                rbd-image: image4
                rbd-pool: rbd
                nsid: 4
                load-balancing-group: 2
                rbd-create-image: true
                size: 1G
              validate:
                omap: true
          - config:
              service: namespace
              command: list             # namespace list
              args:
                subsystem: nqn.2016-06.io.spdk:cnode1.gw-group1
              base_cmd_args:
                format: json
          - config:
              service: namespace
              command: set_qos             # namespace set_qos
              args:
                subsystem: nqn.2016-06.io.spdk:cnode1.gw-group1
                nsid: 1
<<<<<<< HEAD
                rw-ios-per-second: 150
                rw-megabytes-per-second: 19
                r-megabytes-per-second: 19
                w-megabytes-per-second: 19
=======
                rw-ios-per-second: 10
              validate:
                omap: true
>>>>>>> 5315aae2
          - config:
              service: namespace
              command: set_qos             # namespace set_qos
              args:
                subsystem: nqn.2016-06.io.spdk:cnode1.gw-group1
                nsid: 1
                rw-ios-per-second: 20
              validate:
                omap: true
          - config:
              service: namespace
              command: resize              # Namespace resize
              args:
                subsystem: nqn.2016-06.io.spdk:cnode1.gw-group1
                nsid: 2
                size: 15G
              validate:
                omap: true
          - config:
              service: namespace
              command: change_load_balancing_group              # Namespace change_load_balancing_group
              args:
                subsystem: nqn.2016-06.io.spdk:cnode1.gw-group1
                nsid: 3
                load-balancing-group: 2
              validate:
                omap: true
          - config:
              service: namespace
              command: change_load_balancing_group              # Namespace change_load_balancing_group
              args:
                subsystem: nqn.2016-06.io.spdk:cnode1.gw-group1
                nsid: 4
                load-balancing-group: 1
              validate:
                omap: true
          - config:
              service: namespace
              command: list             # namespace list
              args:
                subsystem: nqn.2016-06.io.spdk:cnode1.gw-group1
              base_cmd_args:
                format: json
          - config:
              service: namespace
              command: get_io_stats             # namespace get_io_stats
              args:
                subsystem: nqn.2016-06.io.spdk:cnode1.gw-group1
                nsid: 1
          - config:
              service: namespace
              command: delete           # namespace delete
              args:
                subsystem: nqn.2016-06.io.spdk:cnode1.gw-group1
                nsid: 1
              validate:
                omap: true
          - config:
              service: namespace
              command: delete           # namespace delete
              args:
                subsystem: nqn.2016-06.io.spdk:cnode1.gw-group1
                nsid: 2
              validate:
                omap: true
          - config:
              service: namespace
              command: delete           # namespace delete
              args:
                subsystem: nqn.2016-06.io.spdk:cnode1.gw-group1
                nsid: 3
              validate:
                omap: true
          - config:
              service: namespace
              command: delete           # namespace delete
              args:
                subsystem: nqn.2016-06.io.spdk:cnode1.gw-group1
                nsid: 4
              validate:
                omap: true
          - config:
              service: subsystem
              command: delete           # subsystem delete
              args:
                subsystem: nqn.2016-06.io.spdk:cnode1.gw-group1
              validate:
                omap: true
          - config:
              service: gateway
              command: info
          - config:
              service: version          # CLI Version
              command: version
              base_cmd_args:
                format: json
                output: log
      desc: Manage NVMeoF Subsystem entities
      destroy-cluster: false
      module: test_nvme_cli.py
      name: Manage nvmeof gateway entities
      polarion-id: CEPH-83575783

  - test:
      abort-on-fail: true
      config:
         command: remove
         service: nvmeof
         args:
           service_name: nvmeof.rbd.gw-group1
           verify: true
      desc: NVMeoF Gateway deployment using cephadm
      destroy-cluster: false
      module: test_orch.py
      name: Delete nvmeof gateway

  - test:
      abort-on-fail: true
      config:
        verify_cluster_health: true
        steps:
          - config:
              command: shell
              args:
                - ceph config set mon mon_allow_pool_delete true
          - config:
              command: shell
              args:
                - ceph osd pool rm rbd rbd --yes-i-really-really-mean-it
      desc: NVMeoF Gateway deployment using cephadm
      do-not-skip-tc: true
      destroy-cluster: false
      module: test_cephadm.py
      name: Delete nvmeof gateway pre-reqs<|MERGE_RESOLUTION|>--- conflicted
+++ resolved
@@ -191,16 +191,6 @@
               args:
                 subsystem: nqn.2016-06.io.spdk:cnode2
           - config:
-              service: listener
-              command: delete             # listener del
-              args:
-                subsystem: nqn.2016-06.io.spdk:cnode2
-                host-name: node6
-                trsvcid: 5001
-                traddr: node6
-              validate:
-                omap: true
-          - config:
               service: host
               command: add              # add Host access
               args:
@@ -272,12 +262,9 @@
                 load-balancing-group: 2
                 rbd-create-image: true
                 size: 1G
-<<<<<<< HEAD
                 rbd-trash-image-on-delete: true
-=======
-              validate:
-                omap: true
->>>>>>> 5315aae2
+              validate:
+                omap: true
           - config:
               service: namespace
               command: list             # namespace list using subsystem NQN
@@ -287,7 +274,7 @@
                 format: json
           - config:
               service: namespace
-              command: list             # namespace list using nsid 
+              command: list             # namespace list using nsid
               args:
                 nsid: 4
               base_cmd_args:
@@ -379,45 +366,37 @@
               args:
                 subsystem: nqn.2016-06.io.spdk:cnode2
                 nsid: 4
-              validate:
-                omap: true
-          - config:
-              service: subsystem
-              command: delete           # subsystem delete
-              args:
-                subsystem: nqn.2016-06.io.spdk:cnode2
-              validate:
-                omap: true
-          - config:
-              service: gateway
-              command: info
-          - config:
-              service: connection
-              command: list             # Subsystem connection list
-              base_cmd_args:
-                format: json
-              args:
-                subsystem: nqn.2016-06.io.spdk:cnode1.gw-group1
+                i-am-sure: true
+              validate:
+                omap: true
           - config:
               service: listener
-              command: add                # Listener add
-              args:
-                subsystem: nqn.2016-06.io.spdk:cnode1.gw-group1
+              command: delete             # listener del
+              args:
+                subsystem: nqn.2016-06.io.spdk:cnode2
                 host-name: node6
                 trsvcid: 5001
                 traddr: node6
-              validate:
-                omap: true
-              base_cmd_args:
-                format: json
+          - config:
+              service: subsystem
+              command: delete           # subsystem delete
+              args:
+                subsystem: nqn.2016-06.io.spdk:cnode2
+              validate:
+                omap: true
+          - config:
+              service: gateway
+              command: info
+          - config:
+              service: connection
+              command: list             # Subsystem connection list
+              base_cmd_args:
+                format: json
+              args:
+                subsystem: nqn.2016-06.io.spdk:cnode1.gw-group1
           - config:
               service: listener
-              command: list               # Listener list
-              args:
-                subsystem: nqn.2016-06.io.spdk:cnode1.gw-group1
-          - config:
-              service: listener
-              command: delete             # listener del
+              command: add                # Listener add
               args:
                 subsystem: nqn.2016-06.io.spdk:cnode1.gw-group1
                 host-name: node6
@@ -425,6 +404,13 @@
                 traddr: node6
               validate:
                 omap: true
+              base_cmd_args:
+                format: json
+          - config:
+              service: listener
+              command: list               # Listener list
+              args:
+                subsystem: nqn.2016-06.io.spdk:cnode1.gw-group1
           - config:
               service: host
               command: add              # add Host access
@@ -507,16 +493,12 @@
               args:
                 subsystem: nqn.2016-06.io.spdk:cnode1.gw-group1
                 nsid: 1
-<<<<<<< HEAD
                 rw-ios-per-second: 150
                 rw-megabytes-per-second: 19
                 r-megabytes-per-second: 19
                 w-megabytes-per-second: 19
-=======
-                rw-ios-per-second: 10
-              validate:
-                omap: true
->>>>>>> 5315aae2
+              validate:
+                omap: true
           - config:
               service: namespace
               command: set_qos             # namespace set_qos
@@ -598,6 +580,14 @@
                 nsid: 4
               validate:
                 omap: true
+          - config:
+              service: listener
+              command: delete             # listener del
+              args:
+                subsystem: nqn.2016-06.io.spdk:cnode1.gw-group1
+                host-name: node6
+                trsvcid: 5001
+                traddr: node6
           - config:
               service: subsystem
               command: delete           # subsystem delete
