#Objective: Testing single site upgrade from RHCS 7.1 G.A latest to 8.x latest build
#platform : RHEL-9
#conf: conf/squid/rgw/tier-0_rgw_with_haproxy.yaml

tests:
  - test:
      abort-on-fail: true
      desc: Install software pre-requisites for cluster deployment.
      module: install_prereq.py
      name: setup pre-requisites

  - test:
      abort-on-fail: true
      config:
        verify_cluster_health: true
        steps:
          - config:
              command: bootstrap
              service: cephadm
              args:
                rhcs-version: 7.1
                release: rc
                registry-url: registry.redhat.io
                mon-ip: node1
                orphan-initial-daemons: true
                skip-monitoring-stack: true
          - config:
              command: add_hosts
              service: host
              args:
                attach_ip_address: true
                labels: apply-all-labels
          - config:
              command: apply
              service: mgr
              args:
                placement:
                  label: mgr
          - config:
              command: apply
              service: mon
              args:
                placement:
                  label: mon
          - config:
              command: apply
              service: osd
              args:
                all-available-devices: true
          - config:
              command: apply
              service: rgw
              pos_args:
                - rgw.1
              args:
                placement:
                  label: rgw
                  nodes:
                    - node4
                    - node3
                    - node5
      desc: bootstrap and deployment services with label placements.
      polarion-id: CEPH-83573777
      destroy-cluster: false
      module: test_cephadm.py
      name: Deploy RHCS cluster using cephadm


  - test:
      abort-on-fail: true
      config:
        command: add
        id: client.1
        node: node6
        install_packages:
          - ceph-common
        copy_admin_keyring: true
      desc: Configure the RGW client system
      destroy-cluster: false
      module: test_client.py
      name: configure client
      polarion-id: CEPH-83573758
          
  # configuring HAproxy on the client node 'node4' and port '5000'
  - test:
      abort-on-fail: true
      clusters:
        ceph:
          config:
            haproxy_clients:
              - node6
            rgw_endpoints:
              - node4:80
              - node3:80
              - node5:80
      desc: "Configure HAproxy"
      module: haproxy.py
      name: "Configure HAproxy"


  - test:
      name: Mbuckets_with_Nobjects with etag verification pre upgrade
      desc: test etag verification
      module: sanity_rgw.py
      polarion-id: CEPH-83574871
      config:
        script-name: test_Mbuckets_with_Nobjects.py
        config-file-name: test_Mbuckets_with_Nobjects_etag.yaml
        run-on-haproxy: true

  - test:
      name: Dynamic Resharding tests pre upgrade
      desc: Resharding test - dynamic
      polarion-id: CEPH-83571740 # also applies to ceph-11479, ceph-11477
      module: sanity_rgw.py
      config:
        script-name: test_dynamic_bucket_resharding.py
        config-file-name: test_dynamic_resharding_without_bucket_delete.yaml
        run-on-haproxy: true

  - test:
      name: Manual Resharding tests pre upgrade
      desc: Resharding test - manual
      polarion-id: CEPH-83571740
      module: sanity_rgw.py
      config:
        script-name: test_dynamic_bucket_resharding.py
        config-file-name: test_manual_resharding_without_bucket_delete.yaml
        run-on-haproxy: true

  - test:
      name: Dynamic Resharding tests with version pre upgrade
      desc: Resharding test - dynamic
      polarion-id: CEPH-83571740
      module: sanity_rgw.py
      config:
        script-name: test_dynamic_bucket_resharding.py
        config-file-name: test_dynamic_resharding_with_version_without_bucket_delete.yaml
        run-on-haproxy: true

  - test:
<<<<<<< HEAD
      config:
        script-name: test_bucket_listing.py
        config-file-name: test_bucket_listing_flat_ordered.yaml
        run-on-haproxy: true
      desc: test duration for ordered listing of bucket with top level objects
      module: sanity_rgw.py
      name: ordered listing of buckets pre upgrade
      polarion-id: CEPH-83573545

  - test:
=======
>>>>>>> cc8309c8
      name: S3CMD small and multipart object download pre upgrade
      desc: S3CMD small and multipart object download or GET
      polarion-id: CEPH-83575477
      module: sanity_rgw.py
      config:
        script-name: ../s3cmd/test_s3cmd.py
        config-file-name: ../../s3cmd/configs/test_get_s3cmd.yaml
        run-on-haproxy: true

  # upgrade cluster
  - test:
      name: Test rename of large object using sts user through AWS
      desc: Test rename of large object using sts user through AWS
      polarion-id: CEPH-83575419
      module: sanity_rgw.py
      config:
        script-name: ../aws/test_sts_rename_large_object.py
        config-file-name: ../../aws/configs/test_sts_rename_large_object.yaml

  # upgrade cluster
  - test:
      name: Parallel run
      desc: RGW upgarde and IO parallelly.
      module: test_parallel.py
      parallel:
        - test:
            desc: test to create "M" no of buckets and "N" no of objects with download
            module: sanity_rgw.py
            name: Test download with M buckets with N objects
            polarion-id: CEPH-14237
            config:
              script-name: test_Mbuckets_with_Nobjects.py
              config-file-name: test_Mbuckets_with_Nobjects_download.yaml
              run-on-haproxy: true
        - test:
            name: Upgrade cluster to latest 8.x ceph version
            desc: Upgrade cluster to latest version
            module: test_cephadm_upgrade.py
            polarion-id: CEPH-83573791
            abort-on-fail: true
            verify_cluster_health: true
            config:
              command: start
              service: upgrade
              base_cmd_args:
                verbose: true

  # Post Upgrade tests
  - test:
      desc: Retrieve the versions of the cluster
      module: exec.py
      name: post upgrade gather version
      polarion-id: CEPH-83575200
      config:
        cephadm: true
        commands:
          - "ceph versions"

# Post upgrade tests

  - test:
      name: S3CMD small and multipart object download post upgrade
      desc: S3CMD small and multipart object download or GET
      polarion-id: CEPH-83575477
      module: sanity_rgw.pyTest object operations with swift
      config:
        script-name: ../s3cmd/test_s3cmd.py
        config-file-name: ../../s3cmd/configs/test_get_s3cmd.yaml
        run-on-haproxy: true

  - test:
      name: Manual Resharding tests post upgrade
      desc: Resharding test - manual
      polarion-id: CEPH-83571740
      module: sanity_rgw.py
      config:
        script-name: test_dynamic_bucket_resharding.py
        config-file-name: test_manual_resharding_without_bucket_delete.yaml
        run-on-haproxy: true

  - test:
      name: Dynamic Resharding tests with version post upgrade
      desc: Resharding test - dynamic
      polarion-id: CEPH-83571740
      module: sanity_rgw.py
      config:
        script-name: test_dynamic_bucket_resharding.py
        config-file-name: test_dynamic_resharding_with_version_without_bucket_delete.yaml
        run-on-haproxy: true

  - test:
      name: test storage policy to use customized placement for S3
      desc: Test storage policy to use customized placement for S3
      polarion-id: CEPH-9337
      module: sanity_rgw.py
      config:
        script-name: test_storage_policy.py
        config-file-name: test_storage_policy_s3.yaml

  - test:
      name: test storage policy to use customized placement for Swift
      desc: Test storage policy to use customized placement for Swift
      polarion-id: CEPH-9336
      module: sanity_rgw.py
<<<<<<< HEAD
      name: sse-s3 per bucket encryption test
      polarion-id: CEPH-83574615 # CEPH-83574617, CEPH-83575151
=======
      config:
        script-name: test_storage_policy.py
        config-file-name: test_storage_policy_swift.yaml
>>>>>>> cc8309c8
<|MERGE_RESOLUTION|>--- conflicted
+++ resolved
@@ -139,7 +139,6 @@
         run-on-haproxy: true
 
   - test:
-<<<<<<< HEAD
       config:
         script-name: test_bucket_listing.py
         config-file-name: test_bucket_listing_flat_ordered.yaml
@@ -150,8 +149,6 @@
       polarion-id: CEPH-83573545
 
   - test:
-=======
->>>>>>> cc8309c8
       name: S3CMD small and multipart object download pre upgrade
       desc: S3CMD small and multipart object download or GET
       polarion-id: CEPH-83575477
@@ -256,11 +253,8 @@
       desc: Test storage policy to use customized placement for Swift
       polarion-id: CEPH-9336
       module: sanity_rgw.py
-<<<<<<< HEAD
       name: sse-s3 per bucket encryption test
       polarion-id: CEPH-83574615 # CEPH-83574617, CEPH-83575151
-=======
       config:
         script-name: test_storage_policy.py
         config-file-name: test_storage_policy_swift.yaml
->>>>>>> cc8309c8
