#Objective: Testing single site upgrade from RHCS 6.1 ga to 8.x latest build
#platform : RHEL-9
#conf: conf/squid/rgw/tier-0_rgw_with_haproxy.yaml

tests:
  - test:
      abort-on-fail: true
      desc: Install software pre-requisites for cluster deployment.
      module: install_prereq.py
      name: setup pre-requisites

  - test:
      abort-on-fail: true
      config:
        verify_cluster_health: true
        steps:
          - config:
              command: bootstrap
              service: cephadm
              args:
                rhcs-version: 6.1
                release: rc
                mon-ip: node1
                orphan-initial-daemons: true
                skip-monitoring-stack: true
          - config:
              command: add_hosts
              service: host
              args:
                attach_ip_address: true
                labels: apply-all-labels
          - config:
              command: apply
              service: mgr
              args:
                placement:
                  label: mgr
          - config:
              command: apply
              service: mon
              args:
                placement:
                  label: mon
          - config:
              command: apply
              service: osd
              args:
                all-available-devices: true
          - config:
              command: apply
              service: rgw
              pos_args:
                - rgw.1
              args:
                placement:
                  label: rgw
                  nodes:
                    - node4
                    - node3
                    - node5
      desc: bootstrap and deployment services with label placements.
      polarion-id: CEPH-83573777
      destroy-cluster: false
      module: test_cephadm.py
      name: Deploy RHCS cluster using cephadm

  - test:
      abort-on-fail: true
      config:
        command: add
        id: client.1
        node: node6
        install_packages:
          - ceph-common
        copy_admin_keyring: true
      desc: Configure the RGW client system
      destroy-cluster: false
      module: test_client.py
      name: configure client
      polarion-id: CEPH-83573758
          
  # configuring HAproxy on the client node 'node4' and port '5000'
  - test:
      abort-on-fail: true
      clusters:
        ceph:
          config:
            haproxy_clients:
              - node6
            rgw_endpoints:
              - node4:80
              - node3:80
              - node5:80
      desc: "Configure HAproxy"
      module: haproxy.py
      name: "Configure HAproxy"

  - test:
      name: Mbuckets_with_Nobjects with etag verification pre upgrade
      desc: test etag verification
      module: sanity_rgw.py
      polarion-id: CEPH-83574871
      config:
        script-name: test_Mbuckets_with_Nobjects.py
        config-file-name: test_Mbuckets_with_Nobjects_etag.yaml
        run-on-haproxy: true

  - test:
      name: Dynamic Resharding tests pre upgrade
      desc: Resharding test - dynamic
      polarion-id: CEPH-83571740 # also applies to ceph-11479, ceph-11477
      module: sanity_rgw.py
      config:
        script-name: test_dynamic_bucket_resharding.py
        config-file-name: test_dynamic_resharding_without_bucket_delete.yaml
        run-on-haproxy: true

  - test:
      name: Manual Resharding tests pre upgrade
      desc: Resharding test - manual
      polarion-id: CEPH-83571740
      module: sanity_rgw.py
      config:
        script-name: test_dynamic_bucket_resharding.py
        config-file-name: test_manual_resharding_without_bucket_delete.yaml
        run-on-haproxy: true

  - test:
      config:
        script-name: test_bucket_listing.py
        config-file-name: test_bucket_listing_flat_ordered.yaml
        run-on-haproxy: true
      desc: test duration for ordered listing of bucket with top level objects
      module: sanity_rgw.py
      name: ordered listing of buckets pre upgrade
      polarion-id: CEPH-83573545

  - test:
      name: S3CMD small and multipart object download post upgrade
      desc: S3CMD small and multipart object download or GET
      polarion-id: CEPH-83575477
      module: sanity_rgw.py
      config:
        script-name: ../s3cmd/test_s3cmd.py
        config-file-name: ../../s3cmd/configs/test_get_s3cmd.yaml
        run-on-haproxy: true

  - test:
      config:
        script-name: test_swift_basic_ops.py
        config-file-name: test_swift_basic_ops.yaml
      desc: Test object operations with swift
      module: sanity_rgw.py
      name: swift basic operations pre upgrade
      polarion-id: CEPH-11019

  - test:
      config:
        script-name: test_bucket_listing.py
        config-file-name: test_bucket_radoslist.yaml
        run-on-haproxy: true
      desc: Test bucket stats and radoslist on all buckets
      module: sanity_rgw.py
      name: test bucket stats and radoslist
      polarion-id: CEPH-83574480

  - test:
      name: S3CMD tests, rgw log details pre upgrade
      desc: S3CMD tests, rgw log details pre upgrade
      polarion-id: CEPH-83575470
      module: sanity_rgw.py
      config:
        script-name: ../s3cmd/test_rgw_ops_log.py
        config-file-name: ../../s3cmd/configs/test_rgw_log_details.yaml
        run-on-haproxy: true

  - test:
      name: Upgrade cluster to latest 8.x ceph version
      desc: Upgrade cluster to latest version
      module: test_cephadm_upgrade.py
      polarion-id: CEPH-83573791
      config:
        command: start
        service: upgrade
        base_cmd_args:
          verbose: true
        verify_cluster_health: true
      destroy-cluster: false
      abort-on-fail: true

  - test:
      desc: Retrieve the versions of the cluster
      module: exec.py
      name: post upgrade gather version
      polarion-id: CEPH-83575200
      config:
        cephadm: true
        commands:
          - "ceph versions"

  - test:
      name: S3CMD tests, rgw log details post upgrade
      desc: S3CMD tests, rgw log details post upgrade
      polarion-id: CEPH-83575470
      module: sanity_rgw.py
      config:
        script-name: ../s3cmd/test_rgw_ops_log.py
        config-file-name: ../../s3cmd/configs/test_rgw_log_details.yaml
        run-on-haproxy: true

<<<<<<< HEAD
# Post upgrade tests
  - test:
      config:
        script-name: test_Mbuckets_with_Nobjects.py
        config-file-name: test_Mbuckets_with_Nobjects_download.yaml
        run-on-haproxy: true
      desc: test to create "M" no of buckets and "N" no of objects with download
      module: sanity_rgw.py
      name: download objects post upgrade
      polarion-id: CEPH-14237

=======
>>>>>>> cc8309c8
  - test:
      name: S3CMD small and multipart object download post upgrade
      desc: S3CMD small and multipart object download or GET
      polarion-id: CEPH-83575477
      module: sanity_rgw.py
      config:
        script-name: ../s3cmd/test_s3cmd.py
        config-file-name: ../../s3cmd/configs/test_get_s3cmd.yaml
        run-on-haproxy: true

  - test:
      name: Mbuckets_with_Nobjects with etag verification post upgrade
      desc: test etag verification
      module: sanity_rgw.py
      polarion-id: CEPH-83574871
      config:
        script-name: test_Mbuckets_with_Nobjects.py
        config-file-name: test_Mbuckets_with_Nobjects_etag.yaml
        run-on-haproxy: true

  - test:
      name: Dynamic Resharding tests post upgrade
      desc: Resharding test - dynamic
      polarion-id: CEPH-83571740
      module: sanity_rgw.py
      config:
        script-name: test_dynamic_bucket_resharding.py
        config-file-name: test_dynamic_resharding_without_bucket_delete.yaml
        run-on-haproxy: true

  - test:
      name: Manual Resharding tests post upgrade
      desc: Resharding test - manual
      polarion-id: CEPH-83571740
      module: sanity_rgw.py
      config:
        script-name: test_dynamic_bucket_resharding.py
        config-file-name: test_manual_resharding_without_bucket_delete.yaml
        run-on-haproxy: true

  - test:
      name: Dynamic Resharding tests with version post upgrade
      desc: Resharding test - dynamic
      polarion-id: CEPH-83571740
      module: sanity_rgw.py
      config:
        script-name: test_dynamic_bucket_resharding.py
        config-file-name: test_dynamic_resharding_with_version_without_bucket_delete.yaml
        run-on-haproxy: true

  # configuring vault agent
  - test:
      abort-on-fail: true
      config:
        install:
          - agent
        run-on-rgw: true
      desc: configure vault agent with transit engine
      destroy-cluster: false
      module: install_vault.py
      name: configure vault agent
      polarion-id: CEPH-83575226

  - test:
      config:
        script-name: test_sse_s3_kms_with_vault.py
        config-file-name: test_sse_s3_per_bucket_encryption_version_enabled.yaml
      desc: test_sse_s3_per_bucket_encryption_version_enabled after upgrade
      module: sanity_rgw.py
      name: sse-s3 per bucket encryption test on a versiond bucket after upgrade
      polarion-id: CEPH-83575152 # CEPH-83575150 #CEPH-83574619 # CEPH-8357515<|MERGE_RESOLUTION|>--- conflicted
+++ resolved
@@ -208,7 +208,7 @@
         config-file-name: ../../s3cmd/configs/test_rgw_log_details.yaml
         run-on-haproxy: true
 
-<<<<<<< HEAD
+
 # Post upgrade tests
   - test:
       config:
@@ -220,8 +220,6 @@
       name: download objects post upgrade
       polarion-id: CEPH-14237
 
-=======
->>>>>>> cc8309c8
   - test:
       name: S3CMD small and multipart object download post upgrade
       desc: S3CMD small and multipart object download or GET
