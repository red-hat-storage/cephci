--- conflicted
+++ resolved
@@ -110,25 +110,6 @@
       module: haproxy.py
       name: "Configure HAproxy"
 
-<<<<<<< HEAD
-  # configuring HAproxy on the client node 'node4' and port '5000'
-  - test:
-      abort-on-fail: true
-      clusters:
-        ceph:
-          config:
-            haproxy_clients:
-              - node6
-            rgw_endpoints:
-              - node3:80
-              - node4:80
-              - node5:80
-      desc: "Configure HAproxy"
-      module: haproxy.py
-      name: "Configure HAproxy"
-
-=======
->>>>>>> ce1b1885
   # Bucket policy tests
 
   - test:
