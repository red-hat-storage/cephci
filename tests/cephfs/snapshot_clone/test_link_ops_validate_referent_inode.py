from ceph.ceph import CommandFailed
from tests.cephfs.lib.cephfs_refinode_utils import RefInodeUtils
from utility.log import Log

log = Log(__name__)


def run(ceph_cluster, **kwargs):
    try:
        test_data, config = kwargs.get("test_data"), kwargs.get("config")
        ref_inode_utils = RefInodeUtils(ceph_cluster)  # Create an instance

        fs_util, clients, erasure = ref_inode_utils.prepare_environment(
            ceph_cluster, test_data, config
        )

        # Ensure at least one client is available.
        client_count = len(clients)
        if client_count == 0:
            log.info(
                "This test requires at least 1 client node. Found %d client node(s).",
                client_count,
            )
            return 1

        default_fs = "cephfs_ref-ec" if erasure else "cephfs_ref"
        client = clients[0]

        # Create the filesystem if it does not exist.
        if not fs_util.get_fs_info(client, default_fs):
            fs_util.create_fs(client, default_fs)

        # Retrieve NFS server information.
        nfs_servers = ceph_cluster.get_ceph_objects("nfs")
        if not nfs_servers:
            log.error("No NFS servers found in the Ceph cluster.")
            return 1

        nfs_server = nfs_servers[0].node.hostname
        nfs_name = "cephfs-nfs"

        try:
            fs_util.create_nfs(
                client, nfs_name, validate=True, placement="1 %s" % nfs_server
            )
            log.info("NFS cluster %s created successfully." % nfs_name)
        except CommandFailed as e:
            log.error("Failed to create NFS cluster: %s" % e)
            return 1

        log.info("Validate if allow referent inode feature is enabled")
        ref_inode_utils.allow_referent_inode_feature_enablement(
            client, default_fs, enable=True
        )

        # Mount the root filesystems.
        fuse_dir, kernel_dir, nfs_dir = [
            dirs[0]
            for dirs in ref_inode_utils.mount_rootfs(
                client, fs_util, default_fs, nfs_server, nfs_name
            )
        ]

<<<<<<< HEAD
        # Mount the root filesystems.
        fuse_dir, kernel_dir, nfs_dir = [
            dirs[0]
            for dirs in ref_inode_utils.mount_rootfs(
                client, fs_util, default_fs, nfs_server, nfs_name
            )
        ]

=======
>>>>>>> ce1b1885
        mount_dirs = {
            "Fuse": (fuse_dir, ["f_dir1"]),
            "Kernel": (kernel_dir, ["k_dir1"]),
            "NFS": (nfs_dir, ["n_dir1"]),
        }
        # Loop through the mount directories and create the necessary directories.
        for label, (base_path, dirs) in mount_dirs.items():
            ref_inode_utils.create_directories(client, base_path, dirs)
        log.info("Created directories inside %s mount: %s" % (label, dirs))

        # flush the journal
        ref_inode_utils.flush_journal_on_active_mdss(fs_util, client, default_fs)

        # Define the files to be created inside each directory.
        files_to_create = {
            "Fuse": ("%s/f_dir1/f_file1" % fuse_dir, "Fuse file content"),
            "Kernel": ("%s/k_dir1/k_file1" % kernel_dir, "Kernel file content"),
            "NFS": ("%s/n_dir1/n_file1" % nfs_dir, "NFS file content"),
        }
        # Loop through each mount point and create the tagged file.
        for label, (file_path, content) in files_to_create.items():
            ref_inode_utils.create_file_with_content(client, file_path, content)
            log.info("Created file inside %s mount: %s" % (label, file_path))

        ref_inode_utils.flush_journal_on_active_mdss(fs_util, client, default_fs)

        # Get inode numbers for each file and tag them accordingly.
        f_file1_inode = ref_inode_utils.get_inode_number(
            client, "%s/f_dir1/f_file1" % fuse_dir
        )
        k_file1_inode = ref_inode_utils.get_inode_number(
            client, "%s/k_dir1/k_file1" % kernel_dir
        )
        n_file1_inode = ref_inode_utils.get_inode_number(
            client, "%s/n_dir1/n_file1" % nfs_dir
        )

        # Log the inode numbers.
        log.info("Inode of f_file1: %s", f_file1_inode)
        log.info("Inode of k_file1: %s", k_file1_inode)
        log.info("Inode of n_file1: %s", n_file1_inode)

        # --------- Scenario : Check hard links and referent inodes -----------
        # Dictionary to store referent inodes
        log.info("Scenario 1: Check hard links and referent inodes")
        referent_inodes_map = {}

        # Fetch inode details
        for inode, tag, mount_dir in [
            (f_file1_inode, "f_file1", fuse_dir),
            (k_file1_inode, "k_file1", kernel_dir),
            (n_file1_inode, "n_file1", nfs_dir),
        ]:
            inode_data = ref_inode_utils.get_inode_details(
                client, default_fs, inode, mount_dir
            )

            file_path = inode_data.get("path", "Unknown")
            log.info("%s is located at: %s" % (tag, file_path))

            # Check hard links (`nlink`)
            nlink = inode_data.get("nlink", 1)
            if nlink > 1:
                hardlinks = nlink - 1
                log.info(
                    "Hard links found for %s: %s (Total links: %s)"
                    % (tag, hardlinks, nlink)
                )
            else:
                log.info("No hard links found for %s" % tag)

            # Handle referent inodes
            referent_inodes = inode_data.get("referent_inodes", [])
            if referent_inodes:
                log.info("Referent inodes for %s: %s" % (tag, referent_inodes))
                referent_inodes_map[tag] = referent_inodes  # Store for future use
            else:
                log.info("No referent inodes found for %s" % tag)
                referent_inodes_map[tag] = (
                    None  # Explicitly store None if no referent inodes
                )

        # Log the stored referent inodes for future use
        log.info("Stored referent inodes: %s" % referent_inodes_map)

        # -------- Scenario: Modify file content and validate referent inodes -----------
        log.info("Scenario 2 : Modify file content and validate referent inodes")
        # Step 1: Get initial inode numbers before modification
        initial_f_file1_inode = ref_inode_utils.get_inode_number(
            client, "%s/f_dir1/f_file1" % fuse_dir
        )
        initial_k_file1_inode = ref_inode_utils.get_inode_number(
            client, "%s/k_dir1/k_file1" % kernel_dir
        )
        initial_n_file1_inode = ref_inode_utils.get_inode_number(
            client, "%s/n_dir1/n_file1" % nfs_dir
        )

        log.info(
            "Before modification - "
            "Inodes: f_file1=%s, k_file1=%s, n_file1=%s"
            % (initial_f_file1_inode, initial_k_file1_inode, initial_n_file1_inode)
        )
<<<<<<< HEAD

        # Step 2: Append content to the files
        ref_inode_utils.append_to_file(
            client, "%s/f_dir1/f_file1" % fuse_dir, "New content for fuse file"
        )
        ref_inode_utils.append_to_file(
            client, "%s/k_dir1/k_file1" % kernel_dir, "New content for kernel file"
        )
        ref_inode_utils.append_to_file(
            client, "%s/n_dir1/n_file1" % nfs_dir, "New content for NFS file"
        )

        ref_inode_utils.flush_journal_on_active_mdss(fs_util, client, default_fs)

        # Step 3: Get inode numbers after modification
        modified_f_file1_inode = ref_inode_utils.get_inode_number(
            client, "%s/f_dir1/f_file1" % fuse_dir
        )
        modified_k_file1_inode = ref_inode_utils.get_inode_number(
            client, "%s/k_dir1/k_file1" % kernel_dir
        )
        modified_n_file1_inode = ref_inode_utils.get_inode_number(
            client, "%s/n_dir1/n_file1" % nfs_dir
        )

        log.info(
            "After modification - Inodes: "
            "f_file1=%s, k_file1=%s, n_file1=%s"
            % (modified_f_file1_inode, modified_k_file1_inode, modified_n_file1_inode)
        )

        # Step 4: Validate that the inode numbers remain unchanged
        assert (
            initial_f_file1_inode == modified_f_file1_inode
        ), "Inode changed for f_file1!"
        assert (
            initial_k_file1_inode == modified_k_file1_inode
        ), "Inode changed for k_file1!"
        assert (
            initial_n_file1_inode == modified_n_file1_inode
        ), "Inode changed for n_file1!"

        log.info("File content modification test passed - inodes remained unchanged.")

        # Step 5: Validate referent inodes remain intact
        for inode, tag, mount_dir in [
            (modified_f_file1_inode, "f_file1", fuse_dir),
            (modified_k_file1_inode, "k_file1", kernel_dir),
            (modified_n_file1_inode, "n_file1", nfs_dir),
        ]:
            inode_data = ref_inode_utils.get_inode_details(
                client, default_fs, inode, mount_dir
            )

            referent_inodes = inode_data.get("referent_inodes", [])
            if referent_inodes:
                log.info(
                    "Referent inodes for %s remain intact: %s" % (tag, referent_inodes)
                )
            else:
                log.info(
                    "No referent inodes found for %s, consistent with original state."
                    % tag
                )

=======

        # Step 2: Append content to the files
        ref_inode_utils.append_to_file(
            client, "%s/f_dir1/f_file1" % fuse_dir, "New content for fuse file"
        )
        ref_inode_utils.append_to_file(
            client, "%s/k_dir1/k_file1" % kernel_dir, "New content for kernel file"
        )
        ref_inode_utils.append_to_file(
            client, "%s/n_dir1/n_file1" % nfs_dir, "New content for NFS file"
        )

        ref_inode_utils.flush_journal_on_active_mdss(fs_util, client, default_fs)

        # Step 3: Get inode numbers after modification
        modified_f_file1_inode = ref_inode_utils.get_inode_number(
            client, "%s/f_dir1/f_file1" % fuse_dir
        )
        modified_k_file1_inode = ref_inode_utils.get_inode_number(
            client, "%s/k_dir1/k_file1" % kernel_dir
        )
        modified_n_file1_inode = ref_inode_utils.get_inode_number(
            client, "%s/n_dir1/n_file1" % nfs_dir
        )

        log.info(
            "After modification - Inodes: "
            "f_file1=%s, k_file1=%s, n_file1=%s"
            % (modified_f_file1_inode, modified_k_file1_inode, modified_n_file1_inode)
        )

        # Step 4: Validate that the inode numbers remain unchanged
        assert (
            initial_f_file1_inode == modified_f_file1_inode
        ), "Inode changed for f_file1!"
        assert (
            initial_k_file1_inode == modified_k_file1_inode
        ), "Inode changed for k_file1!"
        assert (
            initial_n_file1_inode == modified_n_file1_inode
        ), "Inode changed for n_file1!"

        log.info("File content modification test passed - inodes remained unchanged.")

        # Step 5: Validate referent inodes remain intact
        for inode, tag, mount_dir in [
            (modified_f_file1_inode, "f_file1", fuse_dir),
            (modified_k_file1_inode, "k_file1", kernel_dir),
            (modified_n_file1_inode, "n_file1", nfs_dir),
        ]:
            inode_data = ref_inode_utils.get_inode_details(
                client, default_fs, inode, mount_dir
            )

            referent_inodes = inode_data.get("referent_inodes", [])
            if referent_inodes:
                log.info(
                    "Referent inodes for %s remain intact: %s" % (tag, referent_inodes)
                )
            else:
                log.info(
                    "No referent inodes found for %s, consistent with original state."
                    % tag
                )

>>>>>>> ce1b1885
        # ---- Scenario: Validate referent inodes when a file is hardlinked within the same directory--
        log.info(
            "Scenario 3: Validate referent inodes when a file is hardlinked within the same directory"
        )
        # Create hard links for the files
        f_file1_link = "%s/f_dir1/f_file1_hl" % fuse_dir
        k_file1_link = "%s/k_dir1/k_file1_hl" % kernel_dir
        n_file1_link = "%s/n_dir1/n_file1_hl" % nfs_dir

        ref_inode_utils.create_hardlink(
            client, "%s/f_dir1/f_file1" % fuse_dir, f_file1_link
        )
        ref_inode_utils.create_hardlink(
            client, "%s/k_dir1/k_file1" % kernel_dir, k_file1_link
        )
        ref_inode_utils.create_hardlink(
            client, "%s/n_dir1/n_file1" % nfs_dir, n_file1_link
        )

        ref_inode_utils.flush_journal_on_active_mdss(fs_util, client, default_fs)

        # Get inode numbers for the parent file
        referent_inodes_map = {}

        # Dictionary to store mount directories
        mount_dir_map = {
            "f_file1": fuse_dir,
            "k_file1": kernel_dir,
            "n_file1": nfs_dir,
        }

        # Fetch inode details and populate referent inode mapping
        for inode, tag in [
            (f_file1_inode, "f_file1"),
            (k_file1_inode, "k_file1"),
            (n_file1_inode, "n_file1"),
        ]:
            mount_dir = mount_dir_map[tag]  # Get corresponding mount dir
            inode_data = ref_inode_utils.get_inode_details(
                client, default_fs, inode, mount_dir
            )

            file_path = inode_data.get("path", "Unknown")
            log.info("%s is located at: %s" % (tag, file_path))

            # Check hard links (`nlink`)
            nlink = inode_data.get("nlink", 1)
            if nlink > 1:
                hardlinks = nlink - 1
                log.info(
                    "Hard links found for %s: %s (Total links: %s)"
                    % (tag, hardlinks, nlink)
                )
            else:
                log.info("No hard links found for %s" % tag)

            # Handle referent inodes
            referent_inodes = inode_data.get("referent_inodes", [])
            if referent_inodes:
                log.info("Referent inodes for %s: %s" % (tag, referent_inodes))
                referent_inodes_map[tag] = referent_inodes  # Store for validation
            else:
                log.info("No referent inodes found for %s" % tag)
                referent_inodes_map[tag] = []

            # Log stored referent inodes
            log.info("Stored referent inodes: %s" % referent_inodes_map)
        # Log stored referent inodes
        log.info("Stored referent inodes: %s" % referent_inodes_map)

        # Dictionary to store original source inodes
        inodes_map = {
            "f_file1": f_file1_inode,
            "k_file1": k_file1_inode,
            "n_file1": n_file1_inode,
        }

        # Validate referent inodes linkage
        for file_name, inode_list in referent_inodes_map.items():
            if not inode_list:  # Skip empty lists
                log.info(
                    "No referent inodes found for %s, skipping validation." % file_name
                )
                continue

            source_inode = inodes_map.get(file_name)
            mount_dir = mount_dir_map.get(file_name)

            if source_inode is None:
                log.error("Inode for %s not found! Skipping validation." % file_name)
                continue

            for referent_inode in inode_list:
                log.info(
                    "Fetching details for referent inode %s (%s)\n"
                    "and validating linkage to source file"
                    % (referent_inode, file_name)
                )

                ref_inode_utils.get_referent_inode_details(
                    client, default_fs, source_inode, referent_inode, mount_dir
                )
<<<<<<< HEAD
=======

        # -----Scenario: Rename source file and validate referent inodes -------
        log.info("Scenario 4 : Rename source file and validate referent inodes")
        # Step 1: Capture inode numbers before renaming
        initial_f_file1_inode = ref_inode_utils.get_inode_number(
            client, "%s/f_dir1/f_file1" % fuse_dir
        )
        initial_k_file1_inode = ref_inode_utils.get_inode_number(
            client, "%s/k_dir1/k_file1" % kernel_dir
        )
        initial_n_file1_inode = ref_inode_utils.get_inode_number(
            client, "%s/n_dir1/n_file1" % nfs_dir
        )

        log.info(
            "Before renaming - Inodes: f_file1=%s, k_file1=%s, n_file1=%s"
            % (initial_f_file1_inode, initial_k_file1_inode, initial_n_file1_inode)
        )

        # Step 2: Rename the files
        f_file1_new = "%s/f_dir1/f_file1_renamed" % fuse_dir
        k_file1_new = "%s/k_dir1/k_file1_renamed" % kernel_dir
        n_file1_new = "%s/n_dir1/n_file1_renamed" % nfs_dir

        ref_inode_utils.rename_file(client, "%s/f_dir1/f_file1" % fuse_dir, f_file1_new)
        ref_inode_utils.rename_file(
            client, "%s/k_dir1/k_file1" % kernel_dir, k_file1_new
        )
        ref_inode_utils.rename_file(client, "%s/n_dir1/n_file1" % nfs_dir, n_file1_new)

        # Step 3: Capture inode numbers after renaming
        renamed_f_file1_inode = ref_inode_utils.get_inode_number(client, f_file1_new)
        renamed_k_file1_inode = ref_inode_utils.get_inode_number(client, k_file1_new)
        renamed_n_file1_inode = ref_inode_utils.get_inode_number(client, n_file1_new)

        log.info(
            "After renaming - Inodes: "
            "f_file1=%s, "
            "k_file1=%s, "
            "n_file1=%s"
            % (renamed_f_file1_inode, renamed_k_file1_inode, renamed_n_file1_inode)
        )

        # Step 4: Validate that inode numbers remain unchanged
        assert (
            initial_f_file1_inode == renamed_f_file1_inode
        ), "Inode changed for f_file1 after renaming!"
        assert (
            initial_k_file1_inode == renamed_k_file1_inode
        ), "Inode changed for k_file1 after renaming!"
        assert (
            initial_n_file1_inode == renamed_n_file1_inode
        ), "Inode changed for n_file1 after renaming!"

        log.info("File renaming test passed - inodes remained unchanged.")

        # Step 5: Validate referent inodes remain intact
        referent_inodes_map = {}

        for inode, tag, mount_dir in [
            (renamed_f_file1_inode, "f_file1_renamed", fuse_dir),
            (renamed_k_file1_inode, "k_file1_renamed", kernel_dir),
            (renamed_n_file1_inode, "n_file1_renamed", nfs_dir),
        ]:
            inode_data = ref_inode_utils.get_inode_details(
                client, default_fs, inode, mount_dir
            )

            referent_inodes = inode_data.get("referent_inodes", [])
            if referent_inodes:
                log.info(
                    "Referent inodes for %s remain intact: %s", tag, referent_inodes
                )
                referent_inodes_map[tag] = referent_inodes
            else:
                log.info(
                    "No referent inodes found for %s, consistent with original state.",
                    tag,
                )
                referent_inodes_map[tag] = None  # Explicitly store None

        # Step 6: Validate referent inodes linkage to source inode
        renamed_inodes = {
            "f_file1_renamed": renamed_f_file1_inode,
            "k_file1_renamed": renamed_k_file1_inode,
            "n_file1_renamed": renamed_n_file1_inode,
        }
>>>>>>> ce1b1885

        # -----Scenario: Rename source file and validate referent inodes -------
        log.info("Scenario 4 : Rename source file and validate referent inodes")
        # Step 1: Capture inode numbers before renaming
        initial_f_file1_inode = ref_inode_utils.get_inode_number(
            client, "%s/f_dir1/f_file1" % fuse_dir
        )
        initial_k_file1_inode = ref_inode_utils.get_inode_number(
            client, "%s/k_dir1/k_file1" % kernel_dir
        )
        initial_n_file1_inode = ref_inode_utils.get_inode_number(
            client, "%s/n_dir1/n_file1" % nfs_dir
        )

        log.info(
            "Before renaming - Inodes: f_file1=%s, k_file1=%s, n_file1=%s"
            % (initial_f_file1_inode, initial_k_file1_inode, initial_n_file1_inode)
        )

        # Step 2: Rename the files
        f_file1_new = "%s/f_dir1/f_file1_renamed" % fuse_dir
        k_file1_new = "%s/k_dir1/k_file1_renamed" % kernel_dir
        n_file1_new = "%s/n_dir1/n_file1_renamed" % nfs_dir

        ref_inode_utils.rename_file(client, "%s/f_dir1/f_file1" % fuse_dir, f_file1_new)
        ref_inode_utils.rename_file(
            client, "%s/k_dir1/k_file1" % kernel_dir, k_file1_new
        )
        ref_inode_utils.rename_file(client, "%s/n_dir1/n_file1" % nfs_dir, n_file1_new)

        # Step 3: Capture inode numbers after renaming
        renamed_f_file1_inode = ref_inode_utils.get_inode_number(client, f_file1_new)
        renamed_k_file1_inode = ref_inode_utils.get_inode_number(client, k_file1_new)
        renamed_n_file1_inode = ref_inode_utils.get_inode_number(client, n_file1_new)

        log.info(
            "After renaming - Inodes: "
            "f_file1=%s, "
            "k_file1=%s, "
            "n_file1=%s"
            % (renamed_f_file1_inode, renamed_k_file1_inode, renamed_n_file1_inode)
        )

        # Step 4: Validate that inode numbers remain unchanged
        assert (
            initial_f_file1_inode == renamed_f_file1_inode
        ), "Inode changed for f_file1 after renaming!"
        assert (
            initial_k_file1_inode == renamed_k_file1_inode
        ), "Inode changed for k_file1 after renaming!"
        assert (
            initial_n_file1_inode == renamed_n_file1_inode
        ), "Inode changed for n_file1 after renaming!"

        log.info("File renaming test passed - inodes remained unchanged.")

        # Step 5: Validate referent inodes remain intact
        referent_inodes_map = {}

        for inode, tag, mount_dir in [
            (renamed_f_file1_inode, "f_file1_renamed", fuse_dir),
            (renamed_k_file1_inode, "k_file1_renamed", kernel_dir),
            (renamed_n_file1_inode, "n_file1_renamed", nfs_dir),
        ]:
            inode_data = ref_inode_utils.get_inode_details(
                client, default_fs, inode, mount_dir
            )

            referent_inodes = inode_data.get("referent_inodes", [])
            if referent_inodes:
                log.info(
                    "Referent inodes for %s remain intact: %s", tag, referent_inodes
                )
                referent_inodes_map[tag] = referent_inodes
            else:
                log.info(
                    "No referent inodes found for %s, consistent with original state.",
                    tag,
                )
                referent_inodes_map[tag] = None  # Explicitly store None

        # Step 6: Validate referent inodes linkage to source inode
        renamed_inodes = {
            "f_file1_renamed": renamed_f_file1_inode,
            "k_file1_renamed": renamed_k_file1_inode,
            "n_file1_renamed": renamed_n_file1_inode,
        }

        # Dictionary to store original source inodes
        inodes_map = {
            "f_file1": f_file1_inode,
            "k_file1": k_file1_inode,
            "n_file1": n_file1_inode,
        }

        # Validate referent inodes linkage
        for file_name, inode_list in referent_inodes_map.items():
            if inode_list:  # Ensure it’s not None
                for referent_inode in inode_list:
                    log.info(
                        "Fetching details for referent inode %s (%s)\n"
                        "and validating linkage to source file",
                        referent_inode,
                        file_name,
                    )
                    source_inode = renamed_inodes.get(file_name)
                    if source_inode is None:
                        log.error("Renamed inode for %s not found!", file_name)
                        continue

                    ref_inode_utils.get_referent_inode_details(
                        client, default_fs, source_inode, referent_inode, mount_dir
                    )
            else:
                log.info(
                    "No referent inodes found for %s, skipping validation.", file_name
                )

        log.info("File renaming test passed - referent inodes remained unchanged.")

        # ------SCENARIO: Hard link across different directories (same mount type) --------
        log.info(
            "Scenario 5: Using the renamed files from previous tests, create "
            "Hard link across different directories (same mount type)"
        )
        # Step 1: Creating new directories under each mount point
        new_subdirs = {
            "Fuse": (fuse_dir, ["f_dir2"]),
            "Kernel": (kernel_dir, ["k_dir2"]),
            "NFS": (nfs_dir, ["n_dir2"]),
        }

        # Loop through the mount directories and create the necessary directories.
        for label, (base_path, dirs) in new_subdirs.items():
            ref_inode_utils.create_directories(client, base_path, dirs)
            log.info("Created directories inside %s mount: %s", label, dirs)

        # Step 2: Flush journal before hard link creation
        ref_inode_utils.flush_journal_on_active_mdss(fs_util, client, default_fs)

        # Step 3: Creating hard links within the same mount type
        same_mount_hard_links = {
            "Fuse": (
                "%s/f_dir1/f_file1_renamed" % fuse_dir,
                "%s/f_dir2/f_file1_hl" % fuse_dir,
            ),
            "Kernel": (
                "%s/k_dir1/k_file1_renamed" % kernel_dir,
                "%s/k_dir2/k_file1_hl" % kernel_dir,
            ),
            "NFS": (
                "%s/n_dir1/n_file1_renamed" % nfs_dir,
                "%s/n_dir2/n_file1_hl" % nfs_dir,
            ),
        }

        for tag, (src, dest) in same_mount_hard_links.items():
            try:
                ref_inode_utils.create_hardlink(client, src, dest)
                log.info("Created same-mount hard link: %s -> %s" % (src, dest))
            except CommandFailed as e:
                log.error(
                    "Failed to create same-mount hard link %s -> %s: %s"
                    % (src, dest, e)
                )
                return 1

        # Step 4: Flush journal after hard link creation
        ref_inode_utils.flush_journal_on_active_mdss(fs_util, client, default_fs)

        # Step 5: Fetching and validating referent inode details
        referent_inodes_map = {}

        # Capture inode numbers for validation
        file_inode_map = {
            "f_file1_renamed": ref_inode_utils.get_inode_number(
                client, "%s/f_dir1/f_file1_renamed" % fuse_dir
            ),
            "k_file1_renamed": ref_inode_utils.get_inode_number(
                client, "%s/k_dir1/k_file1_renamed" % kernel_dir
            ),
            "n_file1_renamed": ref_inode_utils.get_inode_number(
                client, "%s/n_dir1/n_file1_renamed" % nfs_dir
            ),
        }

        for tag, inode in file_inode_map.items():
            mount_dir = (
                fuse_dir
                if "f_file1_renamed" in tag
                else kernel_dir if "k_file1_renamed" in tag else nfs_dir
            )

            inode_data = ref_inode_utils.get_inode_details(
                client, default_fs, inode, mount_dir
            )
            referent_inodes = inode_data.get("referent_inodes", [])

            if referent_inodes:
                log.info("Referent inodes for %s: %s", tag, referent_inodes)
                referent_inodes_map[tag] = referent_inodes
            else:
                log.info(
                    "No referent inodes found for %s, consistent with original state.",
                    tag,
                )
<<<<<<< HEAD

                referent_inodes_map[tag] = None  # Explicitly store None

        log.info("Referent inode details: %s", referent_inodes_map)

=======

                referent_inodes_map[tag] = None  # Explicitly store None

        log.info("Referent inode details: %s", referent_inodes_map)

>>>>>>> ce1b1885
        # Step 6: Validate referent inode linkage
        for file_name, inode_list in referent_inodes_map.items():
            if inode_list:  # Ensure it’s not None
                source_inode = file_inode_map[file_name]

                for referent_inode in inode_list:
                    log.info(
                        "Fetching details for referent inode %s (%s)\n"
                        "and validating linkage to source file",
                        referent_inode,
                        file_name,
<<<<<<< HEAD
                    )
                    ref_inode_utils.get_referent_inode_details(
                        client, default_fs, source_inode, referent_inode, mount_dir
                    )
=======
                    )
                    ref_inode_utils.get_referent_inode_details(
                        client, default_fs, source_inode, referent_inode, mount_dir
                    )
>>>>>>> ce1b1885
            else:
                log.info(
                    "No referent inodes found for %s, skipping validation.", file_name
                )
<<<<<<< HEAD

        log.info("Hard link test across directories passed successfully.")

        # ------SCENARIO: Rename Hardlinked Files and Validate Referent Inodes -------
        log.info("Scenario 6: Rename Hardlinked Files and Validate Referent Inodes")

        # Step 1: Renaming hardlinked files
        renamed_files = {
            "Fuse": (
                "%s/f_dir1/f_file1_hl" % fuse_dir,
                "%s/f_dir1/f_file1_hl_renamed" % fuse_dir,
            ),
            "Kernel": (
                "%s/k_dir1/k_file1_hl" % kernel_dir,
                "%s/k_dir1/k_file1_hl_renamed" % kernel_dir,
            ),
            "NFS": (
                "%s/n_dir1/n_file1_hl" % nfs_dir,
                "%s/n_dir1/n_file1_hl_renamed" % nfs_dir,
            ),
        }

        for tag, (old_path, new_path) in renamed_files.items():
            try:
                ref_inode_utils.rename_file(client, old_path, new_path)
                log.info("Renamed hardlinked file: %s -> %s", old_path, new_path)
            except CommandFailed as e:
                log.error("Failed to rename file %s -> %s: %s", old_path, new_path, e)
                return 1

        # Step 2: Flush journal to ensure metadata consistency
        ref_inode_utils.flush_journal_on_active_mdss(fs_util, client, default_fs)

        # Step 3: Fetch and validate referent inode details after rename
        renamed_referent_inodes_map = {}

        # Capture inode numbers dynamically before validation
        file_inode_map = {
            "f_file1_renamed": ref_inode_utils.get_inode_number(
                client, "%s/f_dir1/f_file1_renamed" % fuse_dir
            ),
            "k_file1_renamed": ref_inode_utils.get_inode_number(
                client, "%s/k_dir1/k_file1_renamed" % kernel_dir
            ),
            "n_file1_renamed": ref_inode_utils.get_inode_number(
                client, "%s/n_dir1/n_file1_renamed" % nfs_dir
            ),
        }

        for tag, inode in file_inode_map.items():
            mount_dir = (
                fuse_dir
                if "f_file1_renamed" in tag
                else kernel_dir if "k_file1_renamed" in tag else nfs_dir
            )

            inode_data = ref_inode_utils.get_inode_details(
                client, default_fs, inode, mount_dir
            )
            referent_inodes = inode_data.get("referent_inodes", [])

            if referent_inodes:
                log.info(
                    "Referent inodes for %s after rename: %s", tag, referent_inodes
                )
                renamed_referent_inodes_map[tag] = referent_inodes
            else:
                log.info(
                    "No referent inodes found for %s after rename, consistent with original state.",
                    tag,
                )
                renamed_referent_inodes_map[tag] = None  # Explicitly store None

=======

        log.info("Hard link test across directories passed successfully.")

        # ------SCENARIO: Rename Hardlinked Files and Validate Referent Inodes -------
        log.info("Scenario 6: Rename Hardlinked Files and Validate Referent Inodes")

        # Step 1: Renaming hardlinked files
        renamed_files = {
            "Fuse": (
                "%s/f_dir1/f_file1_hl" % fuse_dir,
                "%s/f_dir1/f_file1_hl_renamed" % fuse_dir,
            ),
            "Kernel": (
                "%s/k_dir1/k_file1_hl" % kernel_dir,
                "%s/k_dir1/k_file1_hl_renamed" % kernel_dir,
            ),
            "NFS": (
                "%s/n_dir1/n_file1_hl" % nfs_dir,
                "%s/n_dir1/n_file1_hl_renamed" % nfs_dir,
            ),
        }

        for tag, (old_path, new_path) in renamed_files.items():
            try:
                ref_inode_utils.rename_file(client, old_path, new_path)
                log.info("Renamed hardlinked file: %s -> %s", old_path, new_path)
            except CommandFailed as e:
                log.error("Failed to rename file %s -> %s: %s", old_path, new_path, e)
                return 1

        # Step 2: Flush journal to ensure metadata consistency
        ref_inode_utils.flush_journal_on_active_mdss(fs_util, client, default_fs)

        # Step 3: Fetch and validate referent inode details after rename
        renamed_referent_inodes_map = {}

        # Capture inode numbers dynamically before validation
        file_inode_map = {
            "f_file1_renamed": ref_inode_utils.get_inode_number(
                client, "%s/f_dir1/f_file1_renamed" % fuse_dir
            ),
            "k_file1_renamed": ref_inode_utils.get_inode_number(
                client, "%s/k_dir1/k_file1_renamed" % kernel_dir
            ),
            "n_file1_renamed": ref_inode_utils.get_inode_number(
                client, "%s/n_dir1/n_file1_renamed" % nfs_dir
            ),
        }

        for tag, inode in file_inode_map.items():
            mount_dir = (
                fuse_dir
                if "f_file1_renamed" in tag
                else kernel_dir if "k_file1_renamed" in tag else nfs_dir
            )

            inode_data = ref_inode_utils.get_inode_details(
                client, default_fs, inode, mount_dir
            )
            referent_inodes = inode_data.get("referent_inodes", [])

            if referent_inodes:
                log.info(
                    "Referent inodes for %s after rename: %s", tag, referent_inodes
                )
                renamed_referent_inodes_map[tag] = referent_inodes
            else:
                log.info(
                    "No referent inodes found for %s after rename, consistent with original state.",
                    tag,
                )
                renamed_referent_inodes_map[tag] = None  # Explicitly store None

>>>>>>> ce1b1885
        log.info("Referent inode details after rename: %s", renamed_referent_inodes_map)

        # Step 4: Validate that referent inodes remain unchanged after rename
        if referent_inodes_map != renamed_referent_inodes_map:
            log.error("Referent inodes changed after renaming!")
            return 1

        # Step 5: Validate referent inode linkage after rename
        for file_name, inode_list in renamed_referent_inodes_map.items():
            if inode_list:  # Ensure it’s not None
                source_inode = file_inode_map[file_name]

                for referent_inode in inode_list:
                    log.info(
                        "Fetching details for referent inode %s (%s)\n"
                        "and validating linkage to source file",
                        referent_inode,
                        file_name,
                    )
                    ref_inode_utils.get_referent_inode_details(
                        client, default_fs, source_inode, referent_inode, mount_dir
                    )
            else:
                log.info(
                    "No referent inodes found for %s, skipping validation.", file_name
<<<<<<< HEAD
=======
                )

        log.info("Rename test for hardlinked files passed successfully.")

        # ---- SCENARIO: Move Renamed Hardlinked Files and Validate Referent Inodes ----
        log.info(
            "Scenario 7: Move Renamed Hardlinked Files and Validate Referent Inodes"
        )

        # Step 1: Moving renamed hardlinked files
        moved_files = {
            "Fuse": (
                "%s/f_dir1/f_file1_hl_renamed" % fuse_dir,
                "%s/f_dir2/f_file1_hl_moved" % fuse_dir,
            ),
            "Kernel": (
                "%s/k_dir1/k_file1_hl_renamed" % kernel_dir,
                "%s/k_dir2/k_file1_hl_moved" % kernel_dir,
            ),
            "NFS": (
                "%s/n_dir1/n_file1_hl_renamed" % nfs_dir,
                "%s/n_dir2/n_file1_hl_moved" % nfs_dir,
            ),
        }

        for tag, (old_path, new_path) in moved_files.items():
            try:
                ref_inode_utils.rename_file(client, old_path, new_path)
                log.info("Moved renamed hardlinked file: %s -> %s", old_path, new_path)
            except CommandFailed as e:
                log.error("Failed to move file %s -> %s: %s", old_path, new_path, e)
                return 1

        # Step 2: Flush journal to ensure metadata consistency
        ref_inode_utils.flush_journal_on_active_mdss(fs_util, client, default_fs)

        # Step 3: Fetch and validate referent inode details after move
        moved_referent_inodes_map = {}

        file_inode_map = {
            "f_file1_renamed": ref_inode_utils.get_inode_number(
                client, "%s/f_dir2/f_file1_hl_moved" % fuse_dir
            ),
            "k_file1_renamed": ref_inode_utils.get_inode_number(
                client, "%s/k_dir2/k_file1_hl_moved" % kernel_dir
            ),
            "n_file1_renamed": ref_inode_utils.get_inode_number(
                client, "%s/n_dir2/n_file1_hl_moved" % nfs_dir
            ),
        }

        # Mapping of tag to mount directory using the same keys
        mount_dirs = {
            "f_file1_renamed": fuse_dir,
            "k_file1_renamed": kernel_dir,
            "n_file1_renamed": nfs_dir,
        }
        for tag, inode in file_inode_map.items():
            if inode is None:
                log.error(
                    "Failed to retrieve inode number for %s. Skipping validation.", tag
                )
                return 1

            mount_dir = mount_dirs[tag]

            inode_data = ref_inode_utils.get_inode_details(
                client, default_fs, inode, mount_dir
            )
            referent_inodes = inode_data.get("referent_inodes", [])

            if referent_inodes:
                log.info("Referent inodes for %s after move: %s", tag, referent_inodes)
                moved_referent_inodes_map[tag] = referent_inodes
            else:
                log.info(
                    "No referent inodes found for %s after move, consistent with original state.",
                    tag,
>>>>>>> ce1b1885
                )
                moved_referent_inodes_map[tag] = None  # Explicitly store None

        log.info("Referent inode details after move: %s", moved_referent_inodes_map)

<<<<<<< HEAD
        log.info("Rename test for hardlinked files passed successfully.")

        # ---- SCENARIO: Move Renamed Hardlinked Files and Validate Referent Inodes ----
        log.info(
            "Scenario 7: Move Renamed Hardlinked Files and Validate Referent Inodes"
        )

        # Step 1: Moving renamed hardlinked files
        moved_files = {
            "Fuse": (
                "%s/f_dir1/f_file1_hl_renamed" % fuse_dir,
                "%s/f_dir2/f_file1_hl_moved" % fuse_dir,
            ),
            "Kernel": (
                "%s/k_dir1/k_file1_hl_renamed" % kernel_dir,
                "%s/k_dir2/k_file1_hl_moved" % kernel_dir,
            ),
            "NFS": (
                "%s/n_dir1/n_file1_hl_renamed" % nfs_dir,
                "%s/n_dir2/n_file1_hl_moved" % nfs_dir,
            ),
        }

        for tag, (old_path, new_path) in moved_files.items():
            try:
                ref_inode_utils.rename_file(client, old_path, new_path)
                log.info("Moved renamed hardlinked file: %s -> %s", old_path, new_path)
            except CommandFailed as e:
                log.error("Failed to move file %s -> %s: %s", old_path, new_path, e)
                return 1

        # Step 2: Flush journal to ensure metadata consistency
        ref_inode_utils.flush_journal_on_active_mdss(fs_util, client, default_fs)

        # Step 3: Fetch and validate referent inode details after move
        moved_referent_inodes_map = {}

        file_inode_map = {
            "f_file1_renamed": ref_inode_utils.get_inode_number(
                client, "%s/f_dir2/f_file1_hl_moved" % fuse_dir
            ),
            "k_file1_renamed": ref_inode_utils.get_inode_number(
                client, "%s/k_dir2/k_file1_hl_moved" % kernel_dir
            ),
            "n_file1_renamed": ref_inode_utils.get_inode_number(
                client, "%s/n_dir2/n_file1_hl_moved" % nfs_dir
            ),
        }

        # Mapping of tag to mount directory using the same keys
        mount_dirs = {
            "f_file1_renamed": fuse_dir,
            "k_file1_renamed": kernel_dir,
            "n_file1_renamed": nfs_dir,
        }
        for tag, inode in file_inode_map.items():
            if inode is None:
                log.error(
                    "Failed to retrieve inode number for %s. Skipping validation.", tag
                )
                return 1

            mount_dir = mount_dirs[tag]

            inode_data = ref_inode_utils.get_inode_details(
                client, default_fs, inode, mount_dir
            )
            referent_inodes = inode_data.get("referent_inodes", [])

            if referent_inodes:
                log.info("Referent inodes for %s after move: %s", tag, referent_inodes)
                moved_referent_inodes_map[tag] = referent_inodes
            else:
                log.info(
                    "No referent inodes found for %s after move, consistent with original state.",
                    tag,
                )
                moved_referent_inodes_map[tag] = None  # Explicitly store None

        log.info("Referent inode details after move: %s", moved_referent_inodes_map)

        # Step 4: Validate that referent inodes remain unchanged after move
        log.info("Renamed Referent Inode Map: %s", renamed_referent_inodes_map)
        log.info("Moved Referent Inode Map: %s", moved_referent_inodes_map)

        if renamed_referent_inodes_map != moved_referent_inodes_map:
            log.error("Referent inodes changed after moving!")
            return 1

        # Step 5: Validate referent inode linkage after move
        for tag, inode_list in renamed_referent_inodes_map.items():
            if inode_list:  # Ensure it’s not None
                source_inode = file_inode_map.get(tag)
                if source_inode is None:
                    log.error("Source inode for %s is None. Skipping validation.", tag)
                    continue

=======
        # Step 4: Validate that referent inodes remain unchanged after move
        log.info("Renamed Referent Inode Map: %s", renamed_referent_inodes_map)
        log.info("Moved Referent Inode Map: %s", moved_referent_inodes_map)

        if renamed_referent_inodes_map != moved_referent_inodes_map:
            log.error("Referent inodes changed after moving!")
            return 1

        # Step 5: Validate referent inode linkage after move
        for tag, inode_list in renamed_referent_inodes_map.items():
            if inode_list:  # Ensure it’s not None
                source_inode = file_inode_map.get(tag)
                if source_inode is None:
                    log.error("Source inode for %s is None. Skipping validation.", tag)
                    continue

>>>>>>> ce1b1885
                mount_dir = mount_dirs[tag]  # Ensure correct mount_dir for validation

                for referent_inode in inode_list:
                    log.info(
                        "Fetching details for referent inode %s (%s)\n"
                        "and validating linkage to source file",
                        referent_inode,
                        tag,
                    )
                    ref_inode_utils.get_referent_inode_details(
                        client, default_fs, source_inode, referent_inode, mount_dir
                    )
            else:
                log.info("No referent inodes found for %s, skipping validation.", tag)

        log.info("Move test for renamed hardlinked files passed successfully.")

        # ----- SCENARIO: Hard link across different mount types (Expected to fail) -----
        log.info(
            "Scenario 8: Hard link across different mount types (Expected to fail)"
        )
        cross_mount_hard_links = {
            "Fuse_to_Kernel": (
                "%s/f_dir1/f_file1_renamed" % fuse_dir,
                "%s/k_dir1/f_file1_hl" % kernel_dir,
            ),
            "Kernel_to_NFS": (
                "%s/k_dir1/k_file1_renamed" % kernel_dir,
                "%s/n_dir1/k_file1_hl" % nfs_dir,
            ),
            "NFS_to_Fuse": (
                "%s/n_dir1/n_file1_renamed" % nfs_dir,
                "%s/f_dir1/n_file1_hl" % fuse_dir,
            ),
        }

        unexpected_failure = (
            False  # Track if any unexpected hard link creation succeeds
        )

        for tag, (src, dest) in cross_mount_hard_links.items():
            log.info("Attempting to create hard link: %s -> %s", src, dest)
            result = ref_inode_utils.create_hardlink(client, src, dest)
            if result:
                log.error(
                    "ERROR: Unexpectedly created cross-mount hard link %s -> %s",
                    src,
                    dest,
                )
                unexpected_failure = (
                    True  # Mark failure but continue checking other links
                )
            else:
                log.info(
                    "Expected failure for cross-mount hard link %s -> %s", src, dest
                )

            # If any hard link was unexpectedly created, return failure
        if unexpected_failure:
            log.error("Unexpectedly created cross-mount hard link(s).")
            return 1

        log.info(
            "Cross-mount hard link validation passed. All expected failures occurred."
        )

        # ----- SCENARIO: Fetch and unlink all hardlinks -----
        log.info(
            "Scenario 9: Retrieve all hard links, unlink them, and verify removal of referent inodes."
        )
        # Dictionary to store initial referent inodes
        referent_inodes_map = {}
        post_referent_inodes_map = {}

        # Define file paths
        file_paths = {
            "f_file1_renamed": "%s/f_dir1/f_file1_renamed" % fuse_dir,
            "k_file1_renamed": "%s/k_dir1/k_file1_renamed" % kernel_dir,
            "n_file1_renamed": "%s/n_dir1/n_file1_renamed" % nfs_dir,
        }

        # Fetch and store inode details before unlinking
        file_inode_map = {
            tag: ref_inode_utils.get_inode_number(client, path)
            for tag, path in file_paths.items()
        }

        for tag, inode in file_inode_map.items():
            mount_dir = file_paths[tag].rsplit("/", 1)[0]  # Extract mount directory
            inode_data = ref_inode_utils.get_inode_details(
                client, default_fs, inode, mount_dir
            )
            referent_inodes_map[tag] = inode_data.get("referent_inodes", None)
            log.info("%s referent inodes: %s", tag, referent_inodes_map[tag])

        log.info("Initial referent inodes: %s", referent_inodes_map)

        mount_dirs = {
            "f_file1_renamed": fuse_dir,
            "k_file1_renamed": kernel_dir,
            "n_file1_renamed": nfs_dir,
        }

        # Unlink hardlinks
        log.info("Unlinking hardlinks for all files...")
        for tag, path in file_paths.items():
            mount_dir = mount_dirs.get(tag, None)
            if mount_dir:
                ref_inode_utils.unlink_hardlinks(client, default_fs, path, mount_dir)
            else:
                log.error("Skipping %s: Mount directory not found", tag)

        ref_inode_utils.flush_journal_on_active_mdss(fs_util, client, default_fs)

        # Verify referent inodes after unlinking
        log.info("Verifying referent inodes after unlinking...")
        for tag, inode in file_inode_map.items():
            mount_dir = file_paths[tag].rsplit("/", 1)[0]
            inode_data = ref_inode_utils.get_inode_details(
                client, default_fs, inode, mount_dir
            )
            post_referent_inodes_map[tag] = inode_data.get("referent_inodes", []) or []
            log.info(
                "%s referent inodes after unlinking: %s",
                tag,
                post_referent_inodes_map[tag],
            )

        log.info("Post unlink referent inodes: %s", post_referent_inodes_map)

        for tag, inodes in post_referent_inodes_map.items():
            if (
                inodes and len(inodes) > 0
            ):  # Ensures only non-empty lists trigger an error
                log.error("Referent inodes for %s still exist: %s", tag, inodes)
                raise AssertionError(
                    "Unexpected referent inodes found for {}".format(tag)
                )
            else:
                log.info("Referent inodes successfully removed for %s", tag)

        log.info("Test passed: All referent inodes removed as expected.")

        return 0
    except Exception as err:
        log.exception("An error occurred during the test run: %s", err)
        return 1<|MERGE_RESOLUTION|>--- conflicted
+++ resolved
@@ -61,17 +61,6 @@
             )
         ]
 
-<<<<<<< HEAD
-        # Mount the root filesystems.
-        fuse_dir, kernel_dir, nfs_dir = [
-            dirs[0]
-            for dirs in ref_inode_utils.mount_rootfs(
-                client, fs_util, default_fs, nfs_server, nfs_name
-            )
-        ]
-
-=======
->>>>>>> ce1b1885
         mount_dirs = {
             "Fuse": (fuse_dir, ["f_dir1"]),
             "Kernel": (kernel_dir, ["k_dir1"]),
@@ -175,7 +164,6 @@
             "Inodes: f_file1=%s, k_file1=%s, n_file1=%s"
             % (initial_f_file1_inode, initial_k_file1_inode, initial_n_file1_inode)
         )
-<<<<<<< HEAD
 
         # Step 2: Append content to the files
         ref_inode_utils.append_to_file(
@@ -241,73 +229,6 @@
                     % tag
                 )
 
-=======
-
-        # Step 2: Append content to the files
-        ref_inode_utils.append_to_file(
-            client, "%s/f_dir1/f_file1" % fuse_dir, "New content for fuse file"
-        )
-        ref_inode_utils.append_to_file(
-            client, "%s/k_dir1/k_file1" % kernel_dir, "New content for kernel file"
-        )
-        ref_inode_utils.append_to_file(
-            client, "%s/n_dir1/n_file1" % nfs_dir, "New content for NFS file"
-        )
-
-        ref_inode_utils.flush_journal_on_active_mdss(fs_util, client, default_fs)
-
-        # Step 3: Get inode numbers after modification
-        modified_f_file1_inode = ref_inode_utils.get_inode_number(
-            client, "%s/f_dir1/f_file1" % fuse_dir
-        )
-        modified_k_file1_inode = ref_inode_utils.get_inode_number(
-            client, "%s/k_dir1/k_file1" % kernel_dir
-        )
-        modified_n_file1_inode = ref_inode_utils.get_inode_number(
-            client, "%s/n_dir1/n_file1" % nfs_dir
-        )
-
-        log.info(
-            "After modification - Inodes: "
-            "f_file1=%s, k_file1=%s, n_file1=%s"
-            % (modified_f_file1_inode, modified_k_file1_inode, modified_n_file1_inode)
-        )
-
-        # Step 4: Validate that the inode numbers remain unchanged
-        assert (
-            initial_f_file1_inode == modified_f_file1_inode
-        ), "Inode changed for f_file1!"
-        assert (
-            initial_k_file1_inode == modified_k_file1_inode
-        ), "Inode changed for k_file1!"
-        assert (
-            initial_n_file1_inode == modified_n_file1_inode
-        ), "Inode changed for n_file1!"
-
-        log.info("File content modification test passed - inodes remained unchanged.")
-
-        # Step 5: Validate referent inodes remain intact
-        for inode, tag, mount_dir in [
-            (modified_f_file1_inode, "f_file1", fuse_dir),
-            (modified_k_file1_inode, "k_file1", kernel_dir),
-            (modified_n_file1_inode, "n_file1", nfs_dir),
-        ]:
-            inode_data = ref_inode_utils.get_inode_details(
-                client, default_fs, inode, mount_dir
-            )
-
-            referent_inodes = inode_data.get("referent_inodes", [])
-            if referent_inodes:
-                log.info(
-                    "Referent inodes for %s remain intact: %s" % (tag, referent_inodes)
-                )
-            else:
-                log.info(
-                    "No referent inodes found for %s, consistent with original state."
-                    % tag
-                )
-
->>>>>>> ce1b1885
         # ---- Scenario: Validate referent inodes when a file is hardlinked within the same directory--
         log.info(
             "Scenario 3: Validate referent inodes when a file is hardlinked within the same directory"
@@ -410,96 +331,6 @@
                 ref_inode_utils.get_referent_inode_details(
                     client, default_fs, source_inode, referent_inode, mount_dir
                 )
-<<<<<<< HEAD
-=======
-
-        # -----Scenario: Rename source file and validate referent inodes -------
-        log.info("Scenario 4 : Rename source file and validate referent inodes")
-        # Step 1: Capture inode numbers before renaming
-        initial_f_file1_inode = ref_inode_utils.get_inode_number(
-            client, "%s/f_dir1/f_file1" % fuse_dir
-        )
-        initial_k_file1_inode = ref_inode_utils.get_inode_number(
-            client, "%s/k_dir1/k_file1" % kernel_dir
-        )
-        initial_n_file1_inode = ref_inode_utils.get_inode_number(
-            client, "%s/n_dir1/n_file1" % nfs_dir
-        )
-
-        log.info(
-            "Before renaming - Inodes: f_file1=%s, k_file1=%s, n_file1=%s"
-            % (initial_f_file1_inode, initial_k_file1_inode, initial_n_file1_inode)
-        )
-
-        # Step 2: Rename the files
-        f_file1_new = "%s/f_dir1/f_file1_renamed" % fuse_dir
-        k_file1_new = "%s/k_dir1/k_file1_renamed" % kernel_dir
-        n_file1_new = "%s/n_dir1/n_file1_renamed" % nfs_dir
-
-        ref_inode_utils.rename_file(client, "%s/f_dir1/f_file1" % fuse_dir, f_file1_new)
-        ref_inode_utils.rename_file(
-            client, "%s/k_dir1/k_file1" % kernel_dir, k_file1_new
-        )
-        ref_inode_utils.rename_file(client, "%s/n_dir1/n_file1" % nfs_dir, n_file1_new)
-
-        # Step 3: Capture inode numbers after renaming
-        renamed_f_file1_inode = ref_inode_utils.get_inode_number(client, f_file1_new)
-        renamed_k_file1_inode = ref_inode_utils.get_inode_number(client, k_file1_new)
-        renamed_n_file1_inode = ref_inode_utils.get_inode_number(client, n_file1_new)
-
-        log.info(
-            "After renaming - Inodes: "
-            "f_file1=%s, "
-            "k_file1=%s, "
-            "n_file1=%s"
-            % (renamed_f_file1_inode, renamed_k_file1_inode, renamed_n_file1_inode)
-        )
-
-        # Step 4: Validate that inode numbers remain unchanged
-        assert (
-            initial_f_file1_inode == renamed_f_file1_inode
-        ), "Inode changed for f_file1 after renaming!"
-        assert (
-            initial_k_file1_inode == renamed_k_file1_inode
-        ), "Inode changed for k_file1 after renaming!"
-        assert (
-            initial_n_file1_inode == renamed_n_file1_inode
-        ), "Inode changed for n_file1 after renaming!"
-
-        log.info("File renaming test passed - inodes remained unchanged.")
-
-        # Step 5: Validate referent inodes remain intact
-        referent_inodes_map = {}
-
-        for inode, tag, mount_dir in [
-            (renamed_f_file1_inode, "f_file1_renamed", fuse_dir),
-            (renamed_k_file1_inode, "k_file1_renamed", kernel_dir),
-            (renamed_n_file1_inode, "n_file1_renamed", nfs_dir),
-        ]:
-            inode_data = ref_inode_utils.get_inode_details(
-                client, default_fs, inode, mount_dir
-            )
-
-            referent_inodes = inode_data.get("referent_inodes", [])
-            if referent_inodes:
-                log.info(
-                    "Referent inodes for %s remain intact: %s", tag, referent_inodes
-                )
-                referent_inodes_map[tag] = referent_inodes
-            else:
-                log.info(
-                    "No referent inodes found for %s, consistent with original state.",
-                    tag,
-                )
-                referent_inodes_map[tag] = None  # Explicitly store None
-
-        # Step 6: Validate referent inodes linkage to source inode
-        renamed_inodes = {
-            "f_file1_renamed": renamed_f_file1_inode,
-            "k_file1_renamed": renamed_k_file1_inode,
-            "n_file1_renamed": renamed_n_file1_inode,
-        }
->>>>>>> ce1b1885
 
         # -----Scenario: Rename source file and validate referent inodes -------
         log.info("Scenario 4 : Rename source file and validate referent inodes")
@@ -706,203 +537,13 @@
                     "No referent inodes found for %s, consistent with original state.",
                     tag,
                 )
-<<<<<<< HEAD
 
                 referent_inodes_map[tag] = None  # Explicitly store None
 
         log.info("Referent inode details: %s", referent_inodes_map)
 
-=======
-
-                referent_inodes_map[tag] = None  # Explicitly store None
-
-        log.info("Referent inode details: %s", referent_inodes_map)
-
->>>>>>> ce1b1885
         # Step 6: Validate referent inode linkage
         for file_name, inode_list in referent_inodes_map.items():
-            if inode_list:  # Ensure it’s not None
-                source_inode = file_inode_map[file_name]
-
-                for referent_inode in inode_list:
-                    log.info(
-                        "Fetching details for referent inode %s (%s)\n"
-                        "and validating linkage to source file",
-                        referent_inode,
-                        file_name,
-<<<<<<< HEAD
-                    )
-                    ref_inode_utils.get_referent_inode_details(
-                        client, default_fs, source_inode, referent_inode, mount_dir
-                    )
-=======
-                    )
-                    ref_inode_utils.get_referent_inode_details(
-                        client, default_fs, source_inode, referent_inode, mount_dir
-                    )
->>>>>>> ce1b1885
-            else:
-                log.info(
-                    "No referent inodes found for %s, skipping validation.", file_name
-                )
-<<<<<<< HEAD
-
-        log.info("Hard link test across directories passed successfully.")
-
-        # ------SCENARIO: Rename Hardlinked Files and Validate Referent Inodes -------
-        log.info("Scenario 6: Rename Hardlinked Files and Validate Referent Inodes")
-
-        # Step 1: Renaming hardlinked files
-        renamed_files = {
-            "Fuse": (
-                "%s/f_dir1/f_file1_hl" % fuse_dir,
-                "%s/f_dir1/f_file1_hl_renamed" % fuse_dir,
-            ),
-            "Kernel": (
-                "%s/k_dir1/k_file1_hl" % kernel_dir,
-                "%s/k_dir1/k_file1_hl_renamed" % kernel_dir,
-            ),
-            "NFS": (
-                "%s/n_dir1/n_file1_hl" % nfs_dir,
-                "%s/n_dir1/n_file1_hl_renamed" % nfs_dir,
-            ),
-        }
-
-        for tag, (old_path, new_path) in renamed_files.items():
-            try:
-                ref_inode_utils.rename_file(client, old_path, new_path)
-                log.info("Renamed hardlinked file: %s -> %s", old_path, new_path)
-            except CommandFailed as e:
-                log.error("Failed to rename file %s -> %s: %s", old_path, new_path, e)
-                return 1
-
-        # Step 2: Flush journal to ensure metadata consistency
-        ref_inode_utils.flush_journal_on_active_mdss(fs_util, client, default_fs)
-
-        # Step 3: Fetch and validate referent inode details after rename
-        renamed_referent_inodes_map = {}
-
-        # Capture inode numbers dynamically before validation
-        file_inode_map = {
-            "f_file1_renamed": ref_inode_utils.get_inode_number(
-                client, "%s/f_dir1/f_file1_renamed" % fuse_dir
-            ),
-            "k_file1_renamed": ref_inode_utils.get_inode_number(
-                client, "%s/k_dir1/k_file1_renamed" % kernel_dir
-            ),
-            "n_file1_renamed": ref_inode_utils.get_inode_number(
-                client, "%s/n_dir1/n_file1_renamed" % nfs_dir
-            ),
-        }
-
-        for tag, inode in file_inode_map.items():
-            mount_dir = (
-                fuse_dir
-                if "f_file1_renamed" in tag
-                else kernel_dir if "k_file1_renamed" in tag else nfs_dir
-            )
-
-            inode_data = ref_inode_utils.get_inode_details(
-                client, default_fs, inode, mount_dir
-            )
-            referent_inodes = inode_data.get("referent_inodes", [])
-
-            if referent_inodes:
-                log.info(
-                    "Referent inodes for %s after rename: %s", tag, referent_inodes
-                )
-                renamed_referent_inodes_map[tag] = referent_inodes
-            else:
-                log.info(
-                    "No referent inodes found for %s after rename, consistent with original state.",
-                    tag,
-                )
-                renamed_referent_inodes_map[tag] = None  # Explicitly store None
-
-=======
-
-        log.info("Hard link test across directories passed successfully.")
-
-        # ------SCENARIO: Rename Hardlinked Files and Validate Referent Inodes -------
-        log.info("Scenario 6: Rename Hardlinked Files and Validate Referent Inodes")
-
-        # Step 1: Renaming hardlinked files
-        renamed_files = {
-            "Fuse": (
-                "%s/f_dir1/f_file1_hl" % fuse_dir,
-                "%s/f_dir1/f_file1_hl_renamed" % fuse_dir,
-            ),
-            "Kernel": (
-                "%s/k_dir1/k_file1_hl" % kernel_dir,
-                "%s/k_dir1/k_file1_hl_renamed" % kernel_dir,
-            ),
-            "NFS": (
-                "%s/n_dir1/n_file1_hl" % nfs_dir,
-                "%s/n_dir1/n_file1_hl_renamed" % nfs_dir,
-            ),
-        }
-
-        for tag, (old_path, new_path) in renamed_files.items():
-            try:
-                ref_inode_utils.rename_file(client, old_path, new_path)
-                log.info("Renamed hardlinked file: %s -> %s", old_path, new_path)
-            except CommandFailed as e:
-                log.error("Failed to rename file %s -> %s: %s", old_path, new_path, e)
-                return 1
-
-        # Step 2: Flush journal to ensure metadata consistency
-        ref_inode_utils.flush_journal_on_active_mdss(fs_util, client, default_fs)
-
-        # Step 3: Fetch and validate referent inode details after rename
-        renamed_referent_inodes_map = {}
-
-        # Capture inode numbers dynamically before validation
-        file_inode_map = {
-            "f_file1_renamed": ref_inode_utils.get_inode_number(
-                client, "%s/f_dir1/f_file1_renamed" % fuse_dir
-            ),
-            "k_file1_renamed": ref_inode_utils.get_inode_number(
-                client, "%s/k_dir1/k_file1_renamed" % kernel_dir
-            ),
-            "n_file1_renamed": ref_inode_utils.get_inode_number(
-                client, "%s/n_dir1/n_file1_renamed" % nfs_dir
-            ),
-        }
-
-        for tag, inode in file_inode_map.items():
-            mount_dir = (
-                fuse_dir
-                if "f_file1_renamed" in tag
-                else kernel_dir if "k_file1_renamed" in tag else nfs_dir
-            )
-
-            inode_data = ref_inode_utils.get_inode_details(
-                client, default_fs, inode, mount_dir
-            )
-            referent_inodes = inode_data.get("referent_inodes", [])
-
-            if referent_inodes:
-                log.info(
-                    "Referent inodes for %s after rename: %s", tag, referent_inodes
-                )
-                renamed_referent_inodes_map[tag] = referent_inodes
-            else:
-                log.info(
-                    "No referent inodes found for %s after rename, consistent with original state.",
-                    tag,
-                )
-                renamed_referent_inodes_map[tag] = None  # Explicitly store None
-
->>>>>>> ce1b1885
-        log.info("Referent inode details after rename: %s", renamed_referent_inodes_map)
-
-        # Step 4: Validate that referent inodes remain unchanged after rename
-        if referent_inodes_map != renamed_referent_inodes_map:
-            log.error("Referent inodes changed after renaming!")
-            return 1
-
-        # Step 5: Validate referent inode linkage after rename
-        for file_name, inode_list in renamed_referent_inodes_map.items():
             if inode_list:  # Ensure it’s not None
                 source_inode = file_inode_map[file_name]
 
@@ -919,8 +560,105 @@
             else:
                 log.info(
                     "No referent inodes found for %s, skipping validation.", file_name
-<<<<<<< HEAD
-=======
+                )
+
+        log.info("Hard link test across directories passed successfully.")
+
+        # ------SCENARIO: Rename Hardlinked Files and Validate Referent Inodes -------
+        log.info("Scenario 6: Rename Hardlinked Files and Validate Referent Inodes")
+
+        # Step 1: Renaming hardlinked files
+        renamed_files = {
+            "Fuse": (
+                "%s/f_dir1/f_file1_hl" % fuse_dir,
+                "%s/f_dir1/f_file1_hl_renamed" % fuse_dir,
+            ),
+            "Kernel": (
+                "%s/k_dir1/k_file1_hl" % kernel_dir,
+                "%s/k_dir1/k_file1_hl_renamed" % kernel_dir,
+            ),
+            "NFS": (
+                "%s/n_dir1/n_file1_hl" % nfs_dir,
+                "%s/n_dir1/n_file1_hl_renamed" % nfs_dir,
+            ),
+        }
+
+        for tag, (old_path, new_path) in renamed_files.items():
+            try:
+                ref_inode_utils.rename_file(client, old_path, new_path)
+                log.info("Renamed hardlinked file: %s -> %s", old_path, new_path)
+            except CommandFailed as e:
+                log.error("Failed to rename file %s -> %s: %s", old_path, new_path, e)
+                return 1
+
+        # Step 2: Flush journal to ensure metadata consistency
+        ref_inode_utils.flush_journal_on_active_mdss(fs_util, client, default_fs)
+
+        # Step 3: Fetch and validate referent inode details after rename
+        renamed_referent_inodes_map = {}
+
+        # Capture inode numbers dynamically before validation
+        file_inode_map = {
+            "f_file1_renamed": ref_inode_utils.get_inode_number(
+                client, "%s/f_dir1/f_file1_renamed" % fuse_dir
+            ),
+            "k_file1_renamed": ref_inode_utils.get_inode_number(
+                client, "%s/k_dir1/k_file1_renamed" % kernel_dir
+            ),
+            "n_file1_renamed": ref_inode_utils.get_inode_number(
+                client, "%s/n_dir1/n_file1_renamed" % nfs_dir
+            ),
+        }
+
+        for tag, inode in file_inode_map.items():
+            mount_dir = (
+                fuse_dir
+                if "f_file1_renamed" in tag
+                else kernel_dir if "k_file1_renamed" in tag else nfs_dir
+            )
+
+            inode_data = ref_inode_utils.get_inode_details(
+                client, default_fs, inode, mount_dir
+            )
+            referent_inodes = inode_data.get("referent_inodes", [])
+
+            if referent_inodes:
+                log.info(
+                    "Referent inodes for %s after rename: %s", tag, referent_inodes
+                )
+                renamed_referent_inodes_map[tag] = referent_inodes
+            else:
+                log.info(
+                    "No referent inodes found for %s after rename, consistent with original state.",
+                    tag,
+                )
+                renamed_referent_inodes_map[tag] = None  # Explicitly store None
+
+        log.info("Referent inode details after rename: %s", renamed_referent_inodes_map)
+
+        # Step 4: Validate that referent inodes remain unchanged after rename
+        if referent_inodes_map != renamed_referent_inodes_map:
+            log.error("Referent inodes changed after renaming!")
+            return 1
+
+        # Step 5: Validate referent inode linkage after rename
+        for file_name, inode_list in renamed_referent_inodes_map.items():
+            if inode_list:  # Ensure it’s not None
+                source_inode = file_inode_map[file_name]
+
+                for referent_inode in inode_list:
+                    log.info(
+                        "Fetching details for referent inode %s (%s)\n"
+                        "and validating linkage to source file",
+                        referent_inode,
+                        file_name,
+                    )
+                    ref_inode_utils.get_referent_inode_details(
+                        client, default_fs, source_inode, referent_inode, mount_dir
+                    )
+            else:
+                log.info(
+                    "No referent inodes found for %s, skipping validation.", file_name
                 )
 
         log.info("Rename test for hardlinked files passed successfully.")
@@ -999,89 +737,6 @@
                 log.info(
                     "No referent inodes found for %s after move, consistent with original state.",
                     tag,
->>>>>>> ce1b1885
-                )
-                moved_referent_inodes_map[tag] = None  # Explicitly store None
-
-        log.info("Referent inode details after move: %s", moved_referent_inodes_map)
-
-<<<<<<< HEAD
-        log.info("Rename test for hardlinked files passed successfully.")
-
-        # ---- SCENARIO: Move Renamed Hardlinked Files and Validate Referent Inodes ----
-        log.info(
-            "Scenario 7: Move Renamed Hardlinked Files and Validate Referent Inodes"
-        )
-
-        # Step 1: Moving renamed hardlinked files
-        moved_files = {
-            "Fuse": (
-                "%s/f_dir1/f_file1_hl_renamed" % fuse_dir,
-                "%s/f_dir2/f_file1_hl_moved" % fuse_dir,
-            ),
-            "Kernel": (
-                "%s/k_dir1/k_file1_hl_renamed" % kernel_dir,
-                "%s/k_dir2/k_file1_hl_moved" % kernel_dir,
-            ),
-            "NFS": (
-                "%s/n_dir1/n_file1_hl_renamed" % nfs_dir,
-                "%s/n_dir2/n_file1_hl_moved" % nfs_dir,
-            ),
-        }
-
-        for tag, (old_path, new_path) in moved_files.items():
-            try:
-                ref_inode_utils.rename_file(client, old_path, new_path)
-                log.info("Moved renamed hardlinked file: %s -> %s", old_path, new_path)
-            except CommandFailed as e:
-                log.error("Failed to move file %s -> %s: %s", old_path, new_path, e)
-                return 1
-
-        # Step 2: Flush journal to ensure metadata consistency
-        ref_inode_utils.flush_journal_on_active_mdss(fs_util, client, default_fs)
-
-        # Step 3: Fetch and validate referent inode details after move
-        moved_referent_inodes_map = {}
-
-        file_inode_map = {
-            "f_file1_renamed": ref_inode_utils.get_inode_number(
-                client, "%s/f_dir2/f_file1_hl_moved" % fuse_dir
-            ),
-            "k_file1_renamed": ref_inode_utils.get_inode_number(
-                client, "%s/k_dir2/k_file1_hl_moved" % kernel_dir
-            ),
-            "n_file1_renamed": ref_inode_utils.get_inode_number(
-                client, "%s/n_dir2/n_file1_hl_moved" % nfs_dir
-            ),
-        }
-
-        # Mapping of tag to mount directory using the same keys
-        mount_dirs = {
-            "f_file1_renamed": fuse_dir,
-            "k_file1_renamed": kernel_dir,
-            "n_file1_renamed": nfs_dir,
-        }
-        for tag, inode in file_inode_map.items():
-            if inode is None:
-                log.error(
-                    "Failed to retrieve inode number for %s. Skipping validation.", tag
-                )
-                return 1
-
-            mount_dir = mount_dirs[tag]
-
-            inode_data = ref_inode_utils.get_inode_details(
-                client, default_fs, inode, mount_dir
-            )
-            referent_inodes = inode_data.get("referent_inodes", [])
-
-            if referent_inodes:
-                log.info("Referent inodes for %s after move: %s", tag, referent_inodes)
-                moved_referent_inodes_map[tag] = referent_inodes
-            else:
-                log.info(
-                    "No referent inodes found for %s after move, consistent with original state.",
-                    tag,
                 )
                 moved_referent_inodes_map[tag] = None  # Explicitly store None
 
@@ -1103,24 +758,6 @@
                     log.error("Source inode for %s is None. Skipping validation.", tag)
                     continue
 
-=======
-        # Step 4: Validate that referent inodes remain unchanged after move
-        log.info("Renamed Referent Inode Map: %s", renamed_referent_inodes_map)
-        log.info("Moved Referent Inode Map: %s", moved_referent_inodes_map)
-
-        if renamed_referent_inodes_map != moved_referent_inodes_map:
-            log.error("Referent inodes changed after moving!")
-            return 1
-
-        # Step 5: Validate referent inode linkage after move
-        for tag, inode_list in renamed_referent_inodes_map.items():
-            if inode_list:  # Ensure it’s not None
-                source_inode = file_inode_map.get(tag)
-                if source_inode is None:
-                    log.error("Source inode for %s is None. Skipping validation.", tag)
-                    continue
-
->>>>>>> ce1b1885
                 mount_dir = mount_dirs[tag]  # Ensure correct mount_dir for validation
 
                 for referent_inode in inode_list:
