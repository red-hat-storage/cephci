import datetime
import json
import logging
import random
import time

from ceph.ceph_admin import CephAdmin
from ceph.rados import utils
from ceph.rados.core_workflows import RadosOrchestrator
from tests.rados.stretch_cluster import wait_for_clean_pg_sets
from utility.utils import method_should_succeed

log = logging.getLogger(__name__)


def run(ceph_cluster, **kw):
    """
    Automates OSD re-balance test scenarios.
    1. Create replicated and/or erasure pool/pools
    2. Identify the osd to be removed
    3. Fetch the host by daemon_type=osd and osd id
    4. Fetch container id and device path
    5. Mark osd out and wait for pgs to be active+clean
    6. Remove OSD
    7. Zap device and wait for device not present
    8. Add OSD and wait for device present and pgs to be active+clean
    """
    log.info(run.__doc__)
    config = kw["config"]
    cephadm = CephAdmin(cluster=ceph_cluster, **config)
    rados_obj = RadosOrchestrator(node=cephadm)

    log.info("Running create pool test case")
<<<<<<< HEAD
    if config.get("create_pools"):
        pools = config.get("create_pools")
        for each_pool in pools:
            cr_pool = each_pool["create_pool"]
            if cr_pool.get("pool_type", "replicated") == "erasure":
                utils.method_should_succeed(
                    rados_obj.create_erasure_pool, name=cr_pool["pool_name"], **cr_pool
                )
            else:
                utils.method_should_succeed(
                    rados_obj.create_pool,
                    pool_name=cr_pool["pool_name"],
                    pg_num=cr_pool["pg_num"],
                )
        pool = random.choice(pools)["create_pool"]
    if not pool:
        log.error("Failed to retrieve pool details")
        return 1

    rados_obj.change_recover_threads(config=pool, action="set")
    acting_pg_set = rados_obj.get_pg_acting_set(pool_name=pool["pool_name"])
    log.info(f"Acting set {acting_pg_set}")
    if not acting_pg_set:
        log.error("Failed to retrieve acting pg set")
        return 1
    osd_id = acting_pg_set[0]
    host = rados_obj.fetch_host_node(daemon_type="osd", daemon_id=osd_id)
    if not host:
        log.error("Failed to fetch host details")
        return 1
    # fetch container id
    out, _ = host.exec_command(sudo=True, cmd="podman ps --format json")
    container_id = [
        item["Names"][0]
        for item in json.loads(out.read().decode())
        if f"osd.{osd_id}" in item["Command"]
    ][0]
    if not container_id:
        log.error("Failed to retrieve container id")
        return 1
    # fetch device path by osd_id
    vol_out, _ = host.exec_command(
        sudo=True,
        cmd=f"podman exec {container_id} ceph-volume lvm list --format json",
    )
    volume_out = vol_out.read().decode()
    dev_path = [
        v[0]["devices"][0]
        for k, v in json.loads(volume_out).items()
        if str(k) == str(osd_id)
    ][0]
    if not dev_path:
        log.error("Failed to get device path")
        return 1
    log.debug(
        f"device path  : {dev_path}, osd_id : {osd_id}, host.hostname : {host.hostname}"
    )
    utils.set_osd_devices_unamanged(ceph_cluster, unmanaged=True)
    utils.method_should_succeed(rados_obj.bench_write, **pool)
    utils.method_should_succeed(utils.set_osd_out, ceph_cluster, osd_id)
    utils.method_should_succeed(wait_for_clean_pg_sets, rados_obj)
    utils.osd_remove(ceph_cluster, osd_id)
    utils.method_should_succeed(wait_for_clean_pg_sets, rados_obj)
    utils.method_should_succeed(utils.zap_device, ceph_cluster, host.hostname, dev_path)
    utils.method_should_succeed(
        wait_for_device, host, container_id, osd_id, action="remove"
    )
    utils.add_osd(ceph_cluster, host.hostname, dev_path, osd_id)
    utils.method_should_succeed(
        wait_for_device, host, container_id, osd_id, action="add"
    )
    utils.method_should_succeed(wait_for_clean_pg_sets, rados_obj)
    utils.method_should_succeed(rados_obj.bench_write, **pool)
    utils.method_should_succeed(wait_for_clean_pg_sets, rados_obj)
    utils.set_osd_devices_unamanged(ceph_cluster, unmanaged=False)
    rados_obj.change_recover_threads(config=pool, action="rm")

    if config.get("delete_pools"):
        for name in config["delete_pools"]:
            if not rados_obj.detete_pool(name):
                log.error(f"the pool {name} could not be deleted")
                return 1
        log.info("deleted all the given pools successfully")

=======
    if config.get("create_pool"):
        pool = config.get("create_pool")
        method_should_succeed(
            rados_obj.create_pool, pool_name=pool["pool_name"], pg_num=pool["pg_num"]
        )
        rados_obj.change_recover_threads(config=pool, action="set")
        acting_pg_set = rados_obj.get_pg_acting_set(pool_name=pool["pool_name"])
        log.info(f"Acting set {acting_pg_set}")
        if not acting_pg_set:
            log.error("Failed to retrieve acting pg set")
            return 1
        osd_id = acting_pg_set[0]
        host = rados_obj.fetch_host_node(daemon_type="osd", daemon_id=osd_id)
        if not host:
            log.error("Failed to fetch host details")
            return 1
        # fetch container id
        out, _ = host.exec_command(sudo=True, cmd="podman ps --format json")
        container_id = [
            item["Names"][0]
            for item in json.loads(out.read().decode())
            if f"osd.{osd_id}" in item["Command"]
        ][0]
        if not container_id:
            log.error("Failed to retrieve container id")
            return 1
        # fetch device path by osd_id
        vol_out, _ = host.exec_command(
            sudo=True,
            cmd=f"podman exec {container_id} ceph-volume lvm list --format json",
        )
        volume_out = vol_out.read().decode()
        dev_path = [
            v[0]["devices"][0]
            for k, v in json.loads(volume_out).items()
            if str(k) == str(osd_id)
        ][0]
        if not dev_path:
            log.error("Failed to get device path")
            return 1
        log.debug(
            f"device path  : {dev_path}, osd_id : {osd_id}, host.hostname : {host.hostname}"
        )
        utils.set_osd_devices_unamanged(ceph_cluster, unmanaged=True)
        method_should_succeed(rados_obj.bench_write, **pool)
        method_should_succeed(utils.set_osd_out, ceph_cluster, osd_id)
        method_should_succeed(wait_for_clean_pg_sets, rados_obj)
        utils.osd_remove(ceph_cluster, osd_id)
        method_should_succeed(wait_for_clean_pg_sets, rados_obj)
        method_should_succeed(utils.zap_device, ceph_cluster, host.hostname, dev_path)
        method_should_succeed(
            wait_for_device, host, container_id, osd_id, action="remove"
        )
        utils.add_osd(ceph_cluster, host.hostname, dev_path, osd_id)
        method_should_succeed(wait_for_device, host, container_id, osd_id, action="add")
        method_should_succeed(wait_for_clean_pg_sets, rados_obj)
        method_should_succeed(rados_obj.bench_write, **pool)
        method_should_succeed(wait_for_clean_pg_sets, rados_obj)
        utils.set_osd_devices_unamanged(ceph_cluster, unmanaged=False)
        rados_obj.change_recover_threads(config=pool, action="rm")
>>>>>>> a75444cb
    return 0


def wait_for_device(host, container_id, osd_id, action: str) -> bool:
    """
    Waiting for the device to be removed/added based on the action
    Args:
        host: host object
        container_id: container name for running podman exec
        osd_id: osd id
        action: add/remove device path
    Returns:  True -> pass, False -> fail
    """
    end_time = datetime.datetime.now() + datetime.timedelta(seconds=9000)
    while end_time > datetime.datetime.now():
        flag = True

        out, _ = host.exec_command(sudo=True, cmd="podman ps --format json")
        container = [
            item["Names"][0]
            for item in json.loads(out.read().decode())
            if "ceph" in item["Command"]
        ]
        if not container:
            log.error("Failed to retrieve container ids")
            return False

        vol_out, _ = host.exec_command(
            sudo=True,
            cmd=f"podman exec {container[0]} ceph-volume lvm list --format json",
        )
        volume_out = vol_out.read().decode()
        dev_path = [
            v[0]["devices"][0]
            for k, v in json.loads(volume_out).items()
            if str(k) == str(osd_id)
        ]
        log.info(f"dev_path  : {dev_path}")
        if action == "remove":
            if dev_path:
                flag = False
        else:
            if not dev_path:
                flag = False
        if flag:
            log.info(f"The OSD {action} is completed.")
            return True
        log.info(
            f"Waiting for OSD {osd_id} to {action}. checking status again in 2 minutes"
        )
        time.sleep(120)
    return False<|MERGE_RESOLUTION|>--- conflicted
+++ resolved
@@ -31,7 +31,6 @@
     rados_obj = RadosOrchestrator(node=cephadm)
 
     log.info("Running create pool test case")
-<<<<<<< HEAD
     if config.get("create_pools"):
         pools = config.get("create_pools")
         for each_pool in pools:
@@ -115,69 +114,6 @@
                 log.error(f"the pool {name} could not be deleted")
                 return 1
         log.info("deleted all the given pools successfully")
-
-=======
-    if config.get("create_pool"):
-        pool = config.get("create_pool")
-        method_should_succeed(
-            rados_obj.create_pool, pool_name=pool["pool_name"], pg_num=pool["pg_num"]
-        )
-        rados_obj.change_recover_threads(config=pool, action="set")
-        acting_pg_set = rados_obj.get_pg_acting_set(pool_name=pool["pool_name"])
-        log.info(f"Acting set {acting_pg_set}")
-        if not acting_pg_set:
-            log.error("Failed to retrieve acting pg set")
-            return 1
-        osd_id = acting_pg_set[0]
-        host = rados_obj.fetch_host_node(daemon_type="osd", daemon_id=osd_id)
-        if not host:
-            log.error("Failed to fetch host details")
-            return 1
-        # fetch container id
-        out, _ = host.exec_command(sudo=True, cmd="podman ps --format json")
-        container_id = [
-            item["Names"][0]
-            for item in json.loads(out.read().decode())
-            if f"osd.{osd_id}" in item["Command"]
-        ][0]
-        if not container_id:
-            log.error("Failed to retrieve container id")
-            return 1
-        # fetch device path by osd_id
-        vol_out, _ = host.exec_command(
-            sudo=True,
-            cmd=f"podman exec {container_id} ceph-volume lvm list --format json",
-        )
-        volume_out = vol_out.read().decode()
-        dev_path = [
-            v[0]["devices"][0]
-            for k, v in json.loads(volume_out).items()
-            if str(k) == str(osd_id)
-        ][0]
-        if not dev_path:
-            log.error("Failed to get device path")
-            return 1
-        log.debug(
-            f"device path  : {dev_path}, osd_id : {osd_id}, host.hostname : {host.hostname}"
-        )
-        utils.set_osd_devices_unamanged(ceph_cluster, unmanaged=True)
-        method_should_succeed(rados_obj.bench_write, **pool)
-        method_should_succeed(utils.set_osd_out, ceph_cluster, osd_id)
-        method_should_succeed(wait_for_clean_pg_sets, rados_obj)
-        utils.osd_remove(ceph_cluster, osd_id)
-        method_should_succeed(wait_for_clean_pg_sets, rados_obj)
-        method_should_succeed(utils.zap_device, ceph_cluster, host.hostname, dev_path)
-        method_should_succeed(
-            wait_for_device, host, container_id, osd_id, action="remove"
-        )
-        utils.add_osd(ceph_cluster, host.hostname, dev_path, osd_id)
-        method_should_succeed(wait_for_device, host, container_id, osd_id, action="add")
-        method_should_succeed(wait_for_clean_pg_sets, rados_obj)
-        method_should_succeed(rados_obj.bench_write, **pool)
-        method_should_succeed(wait_for_clean_pg_sets, rados_obj)
-        utils.set_osd_devices_unamanged(ceph_cluster, unmanaged=False)
-        rados_obj.change_recover_threads(config=pool, action="rm")
->>>>>>> a75444cb
     return 0
 
 
