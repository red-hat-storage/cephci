--- conflicted
+++ resolved
@@ -93,15 +93,9 @@
     if config.get("hosts"):
         for host in config["hosts"]:
             initiator_node = get_node_by_id(ceph_cluster, host)
-<<<<<<< HEAD
-            initiator = Initiator(initiator_node)
-            host_nqn = initiator.initiator_nqn()
-            nvmegwcli.host.add(**{"args": {**sub_args, **{"host": host_nqn}}})
-=======
             initiator = NVMeInitiator(initiator_node)
             host_nqn = initiator.nqn()
             nvmegwcli.host.add(**{"args": {**sub_args, **{"host-nqn": host_nqn}}})
->>>>>>> 43e58534
 
     # Add Namespaces
     if config.get("bdevs"):
