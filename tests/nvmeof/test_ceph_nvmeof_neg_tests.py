"""
Test suite that verifies the deployment of Ceph NVMeoF Gateway
 with supported entities like subsystems , etc.,

"""
import json
import re
from copy import deepcopy
from time import sleep

from ceph.ceph import Ceph, SocketTimeoutException, CommandFailed
from ceph.ceph_admin import CephAdmin
from ceph.ceph_admin.helper import check_service_exists
from ceph.nvmegw_cli import NVMeGWCLI
from ceph.nvmeof.initiator import Initiator
from ceph.parallel import parallel
from ceph.rados.core_workflows import RadosOrchestrator
from ceph.rados.monitor_workflows import MonitorWorkflows
from ceph.rbd.workflows.cluster_operations import operation, osd_remove_and_add_back
from ceph.utils import get_node_by_id
from cli.utilities.utils import reboot_node
from tests.cephadm import test_nvmeof, test_orch
from tests.nvmeof.test_ceph_nvmeof_gateway import (
    configure_subsystems,
    initiators,
    teardown,
)
from tests.rbd.rbd_utils import initial_rbd_config
from utility.log import Log
from utility.retry import retry
from utility.utils import find_free_port, generate_unique_id

LOG = Log(__name__)
cli_image = str()


def test_ceph_83575812(ceph_cluster, rbd, pool, config):
    """CEPH-83575812 Remove the image during NVMe images are in use."""
    gw_node = get_node_by_id(ceph_cluster, config["gw_node"])
    NVMeGWCLI.NVMEOF_CLI_IMAGE = cli_image
    nvmegwcli = NVMeGWCLI(gw_node, 5500)
    listener_port = find_free_port(gw_node)
    subsystem = dict()
    subsystem.update(
        {
            "nqn": "nqn.2016-06.io.spdk:negative",
            "serial": 114,
            "listener_port": listener_port,
            "allow_host": "*",
        }
    )

    initiator_cfg = {
        "subnqn": "nqn.2016-06.io.spdk:negative",
        "listener_port": listener_port,
        "node": config["initiator_node"],
    }
    try:
        configure_subsystems(rbd, pool, nvmegwcli, subsystem)
        name = generate_unique_id(length=4)

        # Create image
        img = f"{name}-image"
        rbd.create_image(pool, img, "1G")
        ns_args = {
            "args": {"subsystem": subsystem["nqn"], "rbd-pool": pool, "rbd-image": img}
        }
        nvmegwcli.namespace.add(**ns_args)

        config.update(initiator_cfg)
        with parallel() as p:
            p.spawn(initiators, ceph_cluster, nvmegwcli, initiator_cfg)
            sleep(20)
            out, err = rbd.remove_image(pool, img, **{"all": True, "check_ec": False})
            if "rbd: error: image still has watchers" not in out + err:
                raise Exception("RBD image removed when its in use.")
            LOG.info("RBD image removal failed as expected when its in use....")
    except Exception as err:
        raise Exception(err)
    finally:
        cleanup_cfg = {
            "gw_node": config["gw_node"],
            "disconnect_all": [config["initiator_node"]],
            "cleanup": ["disconnect_all", "gateway", "pool"],
            "rbd_pool": pool,
        }
        teardown(ceph_cluster, rbd, nvmegwcli, cleanup_cfg)


def test_ceph_83576084(ceph_cluster, rbd, pool, config):
    """CEPH-83576084: Delete-recreate bdev in loop and rediscover namespace."""
    gw_node = get_node_by_id(ceph_cluster, config["gw_node"])
    NVMeGWCLI.NVMEOF_CLI_IMAGE = cli_image
    nvmegwcli = NVMeGWCLI(gw_node, 5500)

    subsystem = dict()
    listener_port = find_free_port(gw_node)
    subsystem.update(
        {
            "nqn": "nqn.2016-06.io.spdk:ceph-83576084",
            "serial": 112,
            "listener_port": listener_port,
            "allow_host": "*",
        }
    )
    initiator_cfg = {
        "subnqn": "nqn.2016-06.io.spdk:ceph-83576084",
        "listener_port": listener_port,
        "node": config["initiator_node"],
    }
    try:
        configure_subsystems(rbd, pool, nvmegwcli, subsystem)
        name = generate_unique_id(length=4)

        # Create image
        img = f"{name}-image"
        rbd.create_image(pool, img, "1G")
        ns_args = {
            "args": {
                "subsystem": subsystem["nqn"],
                "rbd-pool": pool,
                "rbd-image": img,
                "nsid": 1,
            }
        }
        nvmegwcli.namespace.add(**ns_args)

        config.update(initiator_cfg)
        client = get_node_by_id(ceph_cluster, config["node"])
        initiator = Initiator(client)
        cmd_args = {
            "transport": "tcp",
            "traddr": nvmegwcli.node.ip_address,
        }

        json_format = {"output-format": "json"}
        _dir = f"/tmp/dir_{generate_unique_id(4)}"
        _file = f"{_dir}/test.log"

        def check_client(verify=False):
            disc_port = {"trsvcid": 8009}
            _disc_cmd = {**cmd_args, **disc_port, **json_format}
            initiator.disconnect_all()
            sub_nqns, _ = initiator.discover(**_disc_cmd)
            LOG.debug(sub_nqns)
            _cmd_args = deepcopy(cmd_args)
            for nqn in json.loads(sub_nqns)["records"]:
                if nqn["trsvcid"] == listener_port:
                    _cmd_args["nqn"] = nqn["subnqn"]
                    break
            else:
                raise Exception(f"Subsystem not found -- {cmd_args}")

            # Connect to the subsystem
            conn_port = {"trsvcid": listener_port}
            _conn_cmd = {**_cmd_args, **conn_port}
            LOG.debug(initiator.connect(**_conn_cmd))
            targets = initiator.list_spdk_drives()
            if not targets:
                raise Exception(f"NVMe Targets not found on {client.hostname}")
            _target = targets[0]["DevicePath"]
            if not verify:
                return _target
            client.exec_command(sudo=True, cmd=f"mount {_target} {_dir}")
            client.exec_command(sudo=True, cmd=f"ls -ltrh {_file}")

        target = check_client()
        client.exec_command(sudo=True, cmd=f"mkdir {_dir}")
        client.exec_command(sudo=True, cmd=f"mkfs.ext4 {target}")
        client.exec_command(sudo=True, cmd=f"mount {target} {_dir}")
        client.exec_command(sudo=True, cmd=f"cp /var/log/messages {_file}")

        _ns_args = {"args": {"subsystem": subsystem["nqn"], "nsid": 1}}
        for _ in "check":
            client.exec_command(sudo=True, cmd=f"umount {_dir}")
            nvmegwcli.namespace.delete(**_ns_args)
            nvmegwcli.namespace.add(**ns_args)
            check_client(verify=True)

        LOG.info("Validation of CEPH-83576084 is successful.")
    except Exception as err:
        raise Exception(err)
    finally:
        cleanup_cfg = {
            "gw_node": config["gw_node"],
            "disconnect_all": [config["initiator_node"]],
            "cleanup": ["disconnect_all", "gateway", "pool"],
            "rbd_pool": pool,
        }
        teardown(ceph_cluster, rbd, nvmegwcli, cleanup_cfg)


def test_ceph_83575467(ceph_cluster, rbd, pool, config):
    """CEPH-83575467: Perform restart and validate the gateway entities"""
    gw_node = get_node_by_id(ceph_cluster, config["gw_node"])
    NVMeGWCLI.NVMEOF_CLI_IMAGE = cli_image
    nvmegwcli = NVMeGWCLI(gw_node, 5500)

    subsystem = dict()
    listener_port = find_free_port(gw_node)
    subsystem.update(
        {
            "nqn": "nqn.2016-06.io.spdk:ceph-83575467",
            "serial": 111,
            "listener_port": listener_port,
            "allow_host": "*",
        }
    )
    initiator_cfg = {
        "subnqn": "nqn.2016-06.io.spdk:ceph-83575467",
        "listener_port": listener_port,
        "node": config["initiator_node"],
    }
    try:
        configure_subsystems(rbd, pool, nvmegwcli, subsystem)
        name = generate_unique_id(length=4)

        # Create images
        for i in range(5):
            img = f"{name}-image{i}"
            rbd.create_image(pool, img, "500M")
            ns_args = {
                "args": {
                    "subsystem": subsystem["nqn"],
                    "rbd-pool": pool,
                    "rbd-image": img,
                }
            }
            nvmegwcli.namespace.add(**ns_args)

        @retry(IOError, tries=5, delay=5)
        def list_subsystems(**sub_args):
            try:
                _, out = nvmegwcli.subsystem.list(**sub_args)
                return out
            except Exception as e:
                raise IOError(e)

        config.update(initiator_cfg)
        sub_args = {"base_cmd_args": {"format": "json"}}
        initiators(ceph_cluster, nvmegwcli, initiator_cfg)
        gw_info_bkp = list_subsystems(**sub_args)
        gw_info_bkp = json.loads(gw_info_bkp.strip())["subsystems"]

        # restart nvmeof service
        restart_cfg = {
            "config": {
                "service": f"nvmeof.{pool}",
                "command": "restart",
                "args": {"verify": True},
                "pos_args": [f"nvmeof.{pool}"],
            }
        }
        test_orch.run(ceph_cluster, **restart_cfg)
        gw_info = list_subsystems(**sub_args)
        gw_info = json.loads(gw_info.strip())["subsystems"]

        if gw_info != gw_info_bkp:
            raise Exception(
                f"GW Entities aren't same. Actual: {gw_info_bkp} Current: {gw_info}"
            )
        LOG.info("Validation of Ceph-83575467 is successful.")
    except Exception as err:
        raise Exception(err)
    finally:
        cleanup_cfg = {
            "gw_node": config["gw_node"],
            "disconnect_all": [config["initiator_node"]],
            "cleanup": ["disconnect_all", "gateway", "pool"],
            "rbd_pool": pool,
        }
        teardown(ceph_cluster, rbd, nvmegwcli, cleanup_cfg)


def test_ceph_83576085(ceph_cluster, rbd, pool, config):
    """CEPH-83576085: Perform map and unmap NVMe namespaces in loop."""
    gw_node = get_node_by_id(ceph_cluster, config["gw_node"])
    NVMeGWCLI.NVMEOF_CLI_IMAGE = cli_image
    nvmegwcli = NVMeGWCLI(gw_node, 5500)

    subsystem = dict()
    listener_port = find_free_port(gw_node)
    subsystem.update(
        {
            "nqn": "nqn.2016-06.io.spdk:ceph-83576085",
            "serial": 113,
            "listener_port": listener_port,
            "allow_host": "*",
        }
    )

    initiator_cfg = {
        "subnqn": "nqn.2016-06.io.spdk:ceph-83576085",
        "listener_port": listener_port,
        "node": config["initiator_node"],
    }

    cmd_args = {
        "transport": "tcp",
        "traddr": nvmegwcli.node.ip_address,
        "trsvcid": listener_port,
    }

    json_format = {"output-format": "json"}
    _dir = f"/tmp/dir_{generate_unique_id(4)}"
    _file = f"{_dir}/test.log"

    try:
        configure_subsystems(rbd, pool, nvmegwcli, subsystem)
        name = generate_unique_id(length=4)

        # Create image
        img = f"{name}-image"
        rbd.create_image(pool, img, "1G")
        ns_args = {
            "args": {"subsystem": subsystem["nqn"], "rbd-pool": pool, "rbd-image": img}
        }
        nvmegwcli.namespace.add(**ns_args)

        config.update(initiator_cfg)
        client = get_node_by_id(ceph_cluster, config["node"])
        initiator = Initiator(client)

        disc_port = {"trsvcid": 8009}
        _disc_cmd = {**cmd_args, **disc_port, **json_format}
        initiator.disconnect_all()
        sub_nqns, _ = initiator.discover(**_disc_cmd)
        LOG.debug(sub_nqns)
        _cmd_args = deepcopy(cmd_args)
        for nqn in json.loads(sub_nqns)["records"]:
            if nqn["trsvcid"] == listener_port:
                _cmd_args["nqn"] = nqn["subnqn"]
                break
        else:
            raise Exception(f"Subsystem not found -- {cmd_args}")

        # Connect to the subsystem
        conn_port = {"trsvcid": listener_port}
        _conn_cmd = {**_cmd_args, **conn_port}
        LOG.debug(initiator.connect(**_conn_cmd))
        targets = initiator.list_spdk_drives()
        if not targets:
            raise Exception(f"NVMe Targets not found on {client.hostname}")
        _target = targets[0]["DevicePath"]

        client.exec_command(sudo=True, cmd=f"mkdir {_dir}")
        client.exec_command(sudo=True, cmd=f"mkfs.ext4 {_target}")
        client.exec_command(sudo=True, cmd=f"mount {_target} {_dir}")
        client.exec_command(sudo=True, cmd=f"cp /var/log/messages {_file}")

        for _ in "check":
            client.exec_command(sudo=True, cmd=f"ls -ltrh {_file}")
            client.exec_command(sudo=True, cmd=f"umount {_dir}")
            client.exec_command(sudo=True, cmd=f"mount {_target} {_dir}")
        LOG.info("Validation of CEPH-83576085 is successful.")
    except Exception as err:
        raise Exception(err)
    finally:
        cleanup_cfg = {
            "gw_node": config["gw_node"],
            "disconnect_all": [config["initiator_node"]],
            "cleanup": ["disconnect_all", "gateway", "pool"],
            "rbd_pool": pool,
        }
        teardown(ceph_cluster, rbd, nvmegwcli, cleanup_cfg)


def test_ceph_83576087(ceph_cluster, rbd, pool, config):
    """CEPH-83576087: Reboot client node and validate NVMe namespaces"""
    gw_node = get_node_by_id(ceph_cluster, config["gw_node"])
    NVMeGWCLI.NVMEOF_CLI_IMAGE = cli_image
    nvmegwcli = NVMeGWCLI(gw_node, 5500)

    subsystem = dict()
    listener_port = find_free_port(gw_node)
    subsystem.update(
        {
            "nqn": "nqn.2016-06.io.spdk:ceph-83576087",
            "serial": 113,
            "listener_port": listener_port,
            "allow_host": "*",
        }
    )

    initiator_cfg = {
        "subnqn": "nqn.2016-06.io.spdk:ceph-83576087",
        "listener_port": listener_port,
        "node": config["initiator_node"],
    }

    cmd_args = {
        "transport": "tcp",
        "traddr": nvmegwcli.node.ip_address,
        "trsvcid": listener_port,
    }

    json_format = {"output-format": "json"}
    _dir = f"/tmp/dir_{generate_unique_id(4)}"
    _file = f"{_dir}/test.log"

    try:
        configure_subsystems(rbd, pool, nvmegwcli, subsystem)
        name = generate_unique_id(length=4)

        # Create image
        img = f"{name}-image"
        rbd.create_image(pool, img, "1G")
        ns_args = {
            "args": {"subsystem": subsystem["nqn"], "rbd-pool": pool, "rbd-image": img}
        }
        nvmegwcli.namespace.add(**ns_args)

        config.update(initiator_cfg)
        client = get_node_by_id(ceph_cluster, config["node"])
        initiator = Initiator(client)

        initiator.disconnect_all()
        disc_port = {"trsvcid": 8009}
        _disc_cmd = {**cmd_args, **disc_port, **json_format}
        sub_nqns, _ = initiator.discover(**_disc_cmd)
        LOG.debug(sub_nqns)
        _cmd_args = deepcopy(cmd_args)
        for nqn in json.loads(sub_nqns)["records"]:
            if nqn["trsvcid"] == str(config["listener_port"]):
                _cmd_args["nqn"] = nqn["subnqn"]
                break
        else:
            raise Exception(f"Subsystem not found -- {cmd_args}")

        # Connect to the subsystem
        conn_port = {"trsvcid": listener_port}
        _conn_cmd = {**_cmd_args, **conn_port}
        LOG.debug(initiator.connect(**_conn_cmd))
        targets = initiator.list_spdk_drives()
        if not targets:
            raise Exception(f"NVMe Targets not found on {client.hostname}")
        _target = targets[0]["DevicePath"]

        client.exec_command(sudo=True, cmd=f"mkdir {_dir}")
        client.exec_command(sudo=True, cmd=f"mkfs.ext4 {_target}")
        client.exec_command(sudo=True, cmd=f"mount {_target} {_dir}")
        client.exec_command(sudo=True, cmd=f"cp /var/log/messages {_file}")
        client.exec_command(sudo=True, cmd=f"ls -ltrh {_file}")

        # Reboot client node and re-mount the namespaces.
        # Discover and reconnect to subsystem and validate the files on the mount-points.
        if not reboot_node(client):
            raise Exception("Host did not started post reboot!!!!")
        initiator.configure()
        LOG.debug(initiator.connect(**_cmd_args))
        targets = initiator.list_spdk_drives()
        if not targets:
            raise Exception(f"NVMe Targets not found on {client.hostname}")
        _target = targets[0]["DevicePath"]
        client.exec_command(sudo=True, cmd=f"mount {_target} {_dir}")
        client.exec_command(sudo=True, cmd=f"ls -ltrh {_file}")
        LOG.info("Validation of CEPH-83576087 is successful.")
    except Exception as err:
        raise Exception(err)
    finally:
        cleanup_cfg = {
            "gw_node": config["gw_node"],
            "disconnect_all": [config["initiator_node"]],
            "cleanup": ["disconnect_all", "gateway", "pool"],
            "rbd_pool": pool,
        }
        teardown(ceph_cluster, rbd, nvmegwcli, cleanup_cfg)


def test_ceph_83576093(ceph_cluster, rbd, pool, config):
    """CEPH-83576093: Perform reboot on GW node and validate the namespaces."""
    gw_node = get_node_by_id(ceph_cluster, config["gw_node"])
    NVMeGWCLI.NVMEOF_CLI_IMAGE = cli_image
    nvmegwcli = NVMeGWCLI(gw_node, 5500)

    subsystem = dict()
    listener_port = find_free_port(gw_node)
    subsystem.update(
        {
            "nqn": "nqn.2016-06.io.spdk:ceph-83576093",
            "serial": 113,
            "listener_port": listener_port,
            "allow_host": "*",
        }
    )
    initiator_cfg = {
        "subnqn": "nqn.2016-06.io.spdk:ceph-83576093",
        "listener_port": listener_port,
        "node": config["initiator_node"],
    }

    try:
        configure_subsystems(rbd, pool, nvmegwcli, subsystem)
        name = generate_unique_id(length=4)

        # Create image
        img = f"{name}-image"
        rbd.create_image(pool, img, "1G")
        ns_args = {
            "args": {"subsystem": subsystem["nqn"], "rbd-pool": pool, "rbd-image": img}
        }
        nvmegwcli.namespace.add(**ns_args)

        config.update(initiator_cfg)
        client = get_node_by_id(ceph_cluster, config["node"])
        initiator = Initiator(client)
        cmd_args = {
            "transport": "tcp",
            "traddr": nvmegwcli.node.ip_address,
            "trsvcid": listener_port,
        }

        json_format = {"output-format": "json"}
        _dir = f"/tmp/dir_{generate_unique_id(4)}"
        _file = f"{_dir}/test.log"

        disc_port = {"trsvcid": 8009}
        _disc_cmd = {**cmd_args, **disc_port, **json_format}
        initiator.disconnect_all()
        sub_nqns, _ = initiator.discover(**_disc_cmd)
        LOG.debug(sub_nqns)
        _cmd_args = deepcopy(cmd_args)
        for nqn in json.loads(sub_nqns)["records"]:
            if nqn["trsvcid"] == listener_port:
                _cmd_args["nqn"] = nqn["subnqn"]
                break
        else:
            raise Exception(f"Subsystem not found -- {cmd_args}")

        # Connect to the subsystem
        conn_port = {"trsvcid": listener_port}
        _conn_cmd = {**_cmd_args, **conn_port}
        LOG.debug(initiator.connect(**_conn_cmd))
        targets = initiator.list_spdk_drives()
        if not targets:
            raise Exception(f"NVMe Targets not found on {client.hostname}")
        _target = targets[0]["DevicePath"]

        client.exec_command(sudo=True, cmd=f"mkdir {_dir}")
        client.exec_command(sudo=True, cmd=f"mkfs.ext4 {_target}")
        client.exec_command(sudo=True, cmd=f"mount {_target} {_dir}")
        client.exec_command(sudo=True, cmd=f"cp /var/log/messages {_file}")
        client.exec_command(sudo=True, cmd=f"ls -ltrh {_file}")

        # Reboot NVMeoF GW node and wait for the node recovery.
        # Wait for the GW service to be up and running.
        if not reboot_node(gw_node):
            raise Exception("Host did not started post reboot!!!!!")

        check_service_exists(
            ceph_cluster.get_nodes(role="installer")[0],
            service_name=f"nvmeof.{pool}",
            service_type="nvmeof",
        )
        client.exec_command(sudo=True, cmd=f"ls -ltrh {_file}")
        client.exec_command(sudo=True, cmd=f"cp /var/log/messages {_file}_test")
        client.exec_command(sudo=True, cmd=f"ls -ltrh {_file}_test")
        client.exec_command(sudo=True, cmd=f"umount {_dir}")
        LOG.info("Validation of CEPH-83576093 is successful.")
    except Exception as err:
        raise Exception(err)
    finally:
        cleanup_cfg = {
            "gw_node": config["gw_node"],
            "disconnect_all": [config["initiator_node"]],
            "cleanup": ["disconnect_all", "gateway", "pool"],
            "rbd_pool": pool,
        }
        teardown(ceph_cluster, rbd, nvmegwcli, cleanup_cfg)


def test_ceph_83575455(ceph_cluster, rbd, pool, config):
    """CEPH-83575455: Validate Host access failures"""
    gw_node = get_node_by_id(ceph_cluster, config["gw_node"])
    NVMeGWCLI.NVMEOF_CLI_IMAGE = cli_image
    nvmegwcli = NVMeGWCLI(gw_node, 5500)
    client = get_node_by_id(ceph_cluster, config["initiator_node"])
    initiator = Initiator(client)
    initiator_nqn = initiator.nqn()

    subsystem = dict()
    listener_port = find_free_port(gw_node)
    subsystem.update(
        {
            "nqn": "nqn.2016-06.io.spdk:ceph-83575455",
            "serial": 113,
            "listener_port": listener_port,
            "allow_host": initiator_nqn,
        }
    )
    initiator_cfg = {
        "subnqn": "nqn.2016-06.io.spdk:ceph-83575455",
        "listener_port": listener_port,
        "node": config["initiator_node"],
    }

    _dir = f"/tmp/dir_{generate_unique_id(4)}"
    _file = f"{_dir}/test.log"

    try:
        configure_subsystems(rbd, pool, nvmegwcli, subsystem)
        name = generate_unique_id(length=4)

        # Create image
        img = f"{name}-image"
        rbd.create_image(pool, img, "5G")
        ns_args = {
            "args": {"subsystem": subsystem["nqn"], "rbd-pool": pool, "rbd-image": img}
        }
        nvmegwcli.namespace.add(**ns_args)

        config.update(initiator_cfg)

        cmd_args = {
            "transport": "tcp",
            "traddr": nvmegwcli.node.ip_address,
            "trsvcid": listener_port,
        }

        json_format = {"output-format": "json"}
        disc_port = {"trsvcid": 8009}
        _disc_cmd = {**cmd_args, **disc_port, **json_format}
        initiator.disconnect_all()
        sub_nqns, _ = initiator.discover(**_disc_cmd)
        LOG.debug(sub_nqns)
        _cmd_args = deepcopy(cmd_args)
        for nqn in json.loads(sub_nqns)["records"]:
            if nqn["trsvcid"] == listener_port:
                _cmd_args["nqn"] = nqn["subnqn"]
                break
        else:
            raise Exception(f"Subsystem not found -- {cmd_args}")

        # Connect to the subsystem
        conn_port = {"trsvcid": listener_port}
        _conn_cmd = {**_cmd_args, **conn_port}
        LOG.debug(initiator.connect(**_conn_cmd))
        targets = initiator.list_spdk_drives()
        if not targets:
            raise Exception(f"NVMe Targets not found on {client.hostname}")
        _target = targets[0]["DevicePath"]

        client.exec_command(sudo=True, cmd=f"mkdir {_dir}")
        client.exec_command(sudo=True, cmd=f"mkfs.ext4 {_target}")
        client.exec_command(sudo=True, cmd=f"mount {_target} {_dir}")
        client.exec_command(sudo=True, cmd=f"cp /var/log/messages {_file}")
        client.exec_command(sudo=True, cmd=f"ls -ltrh {_file}")

        # Remove client host access to the namespaces
        # Check for the non-existence of nvme namespaces
        # Create a file to check IO failure on mount point
        host_args = {"args": {"subsystem": subsystem["nqn"], "host": initiator_nqn}}
        nvmegwcli.host.delete(**host_args)
        sleep(20)
        targets = initiator.list_spdk_drives()
        if targets:
            raise Exception(f"NVMe Targets found on {client.hostname}!!!")
        LOG.info(f"NVMe targets not found on {client.hostname} as expected..")
        try:
            client.exec_command(
                sudo=True,
                cmd=f"dd if=/dev/zero of={_file}_test bs=8096 count=10000000",
                timeout=10,
            )
        except SocketTimeoutException as timeout:
            LOG.info(
                f"Command execution failure as expected with timeout"
                f" as IO fails on inaccessible mount point : {timeout}"
            )

        # Add client host access
        # Check the existence of the NVMe namespaces
        nvmegwcli.host.add(**host_args)
        sleep(10)
        targets = initiator.list_spdk_drives()
        if not targets:
            raise Exception(f"NVMe Targets not found on {client.hostname}")
        client.exec_command(
            sudo=True, cmd=f"dd if=/dev/zero of={_file}_test bs=4096 count=10000"
        )
        client.exec_command(sudo=True, cmd=f"ls -ltrh {_file}_test")
        LOG.info("Validation of CEPH-83575455 is successful.")
    except Exception as err:
        raise Exception(err)
    finally:
        client.exec_command(sudo=True, cmd=f"umount {_dir}")
        cleanup_cfg = {
            "gw_node": config["gw_node"],
            "disconnect_all": [config["initiator_node"]],
            "cleanup": ["disconnect_all", "gateway", "pool"],
            "rbd_pool": pool,
        }
        teardown(ceph_cluster, rbd, nvmegwcli, cleanup_cfg)


def test_ceph_83575813(ceph_cluster, rbd, pool, config):
    """CEPH-83575813: Perform NVMeoF RBD operations expand on images."""
    gw_node = get_node_by_id(ceph_cluster, config["gw_node"])
    NVMeGWCLI.NVMEOF_CLI_IMAGE = cli_image
    nvmegwcli = NVMeGWCLI(gw_node, 5500)

    subsystem = dict()
    listener_port = find_free_port(gw_node)
    subsystem.update(
        {
            "nqn": "nqn.2016-06.io.spdk:ceph-83575813",
            "serial": 83575813,
            "listener_port": listener_port,
            "allow_host": "*",
        }
    )

    initiator_cfg = {
        "subnqn": "nqn.2016-06.io.spdk:ceph-83575813",
        "listener_port": listener_port,
        "node": config["initiator_node"],
    }
    client = get_node_by_id(ceph_cluster, config["initiator_node"])
    initiator = Initiator(client)
    try:
        configure_subsystems(rbd, pool, nvmegwcli, subsystem)
        name = generate_unique_id(length=4)

        # Create image
        img1 = f"{name}-image1"
        img2 = f"{name}-image2"
        imgs = {img1: "1G", img2: "2G"}

        for img, size in imgs.items():
            rbd.create_image(pool, img, size)
            ns_args = {
                "args": {
                    "subsystem": subsystem["nqn"],
                    "rbd-pool": pool,
                    "rbd-image": img,
                }
            }
            nvmegwcli.namespace.add(**ns_args)

        config.update(initiator_cfg)
        # Run IOS on nvme namespaces
        initiator.disconnect_all()
        initiators(ceph_cluster, nvmegwcli, initiator_cfg)

        def check(_node, _size):
            out, _ = _node.exec_command(sudo=True, cmd="lsblk -bJ")
            for _img in json.loads(out)["blockdevices"]:
                if _img["name"].startswith("nvme") and _img["size"] == _size:
                    LOG.info(f"Found Image with {_size}: {_img}")
                    return True
            raise Exception(f"Did not find NVMe disk with Size {_size}")

        rbd_objs = rbd.get_disk_usage_for_pool(pool)["images"]
        for img in imgs.keys():
            rbd_img_size = [
                i["provisioned_size"] for i in rbd_objs if img == i["name"]
            ][0]
            check(client, rbd_img_size)

        # Expand the images and validate the sizes at the client side
        nvmegwcli.namespace.resize(
            **{"args": {"subsystem": subsystem["nqn"], "nsid": 1, "size": "3G"}}
        )
        nvmegwcli.namespace.resize(
            **{"args": {"subsystem": subsystem["nqn"], "nsid": 2, "size": "4G"}}
        )

        for img in rbd.get_disk_usage_for_pool(pool)["images"]:
            check(client, img["provisioned_size"])
        initiator.disconnect_all()
        initiators(ceph_cluster, nvmegwcli, initiator_cfg)
        LOG.info("Validation of CEPH-83575813 is successful.")
    except Exception as err:
        raise Exception(err)
    finally:
        cleanup_cfg = {
            "gw_node": config["gw_node"],
            "disconnect_all": [config["initiator_node"]],
            "cleanup": ["disconnect_all", "gateway", "pool"],
            "rbd_pool": pool,
        }
        teardown(ceph_cluster, rbd, nvmegwcli, cleanup_cfg)


def test_ceph_83575814(ceph_cluster, rbd, pool, config):
    """CEPH-83575814: Perform cluster operations when  IO operations between
    NVMeOF target NVMe-OF initiator are in progress.
    Args:
        ceph_cluster (CephCluster): The Ceph cluster instance.
        rbd (RadosBlockDevice): The RBD instance.
        pool (str): The Ceph pool name.
        config (dict): Configuration parameters.

    Returns:
        int: 0 on success, 1 on failure.
    """
    gw_node = get_node_by_id(ceph_cluster, config["gw_node"])
    NVMeGWCLI.NVMEOF_CLI_IMAGE = cli_image
    nvmegwcli = NVMeGWCLI(gw_node, 5500)
    cephadm = CephAdmin(cluster=ceph_cluster, **config)
    mon_obj = MonitorWorkflows(node=cephadm)
    rados_obj = RadosOrchestrator(node=cephadm)

    subsystem = dict()
    listener_port = find_free_port(gw_node)
    subsystem.update(
        {
            "nqn": "nqn.2016-06.io.spdk:ceph-83575814",
            "serial": 83575814,
            "listener_port": listener_port,
            "allow_host": "*",
        }
    )
    initiator_cfg = {
        "subnqn": "nqn.2016-06.io.spdk:ceph-83575814",
        "listener_port": listener_port,
        "node": config.get("initiator_node"),
    }
    try:
        configure_subsystems(rbd, pool, nvmegwcli, subsystem)
        name = generate_unique_id(length=4)

        # Create image
        img = f"{name}-image"
        rbd.create_image(pool, img, "10G")
        ns_args = {
            "args": {"subsystem": subsystem["nqn"], "rbd-pool": pool, "rbd-image": img}
        }
        nvmegwcli.namespace.add(**ns_args)

        config.update(initiator_cfg)
        mon_host = ceph_cluster.get_nodes(role="mon")[0]
        with parallel() as p:
            p.spawn(initiators, ceph_cluster, nvmegwcli, initiator_cfg)

            LOG.info("Removing mon service from the cluster")
            p.spawn(operation, mon_obj, "remove_mon_service", host=mon_host.hostname)

            LOG.info("Adding mon service back to the cluster")
            p.spawn(operation, mon_obj, "add_mon_service", host=mon_host)
            sleep(10)
            p.spawn(
                operation, mon_obj, "check_mon_exists_on_host", host=mon_host.hostname
            )

            LOG.info("Removing osd service and adding back to the cluster")
            p.spawn(
                osd_remove_and_add_back,
                ceph_cluster=ceph_cluster,
                rados_obj=rados_obj,
                pool=pool,
            )
    except Exception as err:
        LOG.error(err)
        return 1
    finally:
        cleanup_cfg = {
            "gw_node": config.get("gw_node"),
            "disconnect_all": [config["initiator_node"]],
            "cleanup": ["disconnect_all", "gateway", "pool"],
            "rbd_pool": pool,
        }
        teardown(ceph_cluster, rbd, nvmegwcli, cleanup_cfg)


def test_ceph_83581753(ceph_cluster, rbd, pool, config):
    """CEPH-83581753: Set QoS for namespace in subsystem with invalid values
    for mandatory args and invalid args.
    Args:
        ceph_cluster (CephCluster): The Ceph cluster instance.
        rbd (RadosBlockDevice): The RBD instance.
        pool (str): The Ceph pool name.
        config (dict): Configuration parameters.
    Returns:
        int: 0 on success, 1 on failure.
    """

    gw_node = get_node_by_id(ceph_cluster, config["gw_node"])
    NVMeGWCLI.NVMEOF_CLI_IMAGE = cli_image
    nvmegwcli = NVMeGWCLI(gw_node, 5500)

    subsystem = dict()
    listener_port = find_free_port(gw_node)
    subsystem.update(
        {
            "nqn": "nqn.2016-06.io.spdk:ceph-83581753",
            "serial": 83581753,
            "listener_port": listener_port,
            "allow_host": "*",
        }
    )
    initiator_cfg = {
        "subnqn": "nqn.2016-06.io.spdk:ceph-83575814",
        "listener_port": listener_port,
        "node": config.get("initiator_node"),
    }
    try:
        configure_subsystems(rbd, pool, nvmegwcli, subsystem)
        list_args = {}
        list_args.setdefault("args", {}).update(
            {"subsystem": "nqn.2016-06.io.spdk:ceph-83581753"}
        )
        name = generate_unique_id(length=4)

        # Create image
        img = f"{name}-image"
        rbd.create_image(pool, img, "10G")

        ns_args = {
            "args": {"subsystem": subsystem["nqn"], "rbd-pool": pool, "rbd-image": img}
        }
        nvmegwcli.namespace.add(**ns_args)
        config.update(initiator_cfg)
        _, namespaces = nvmegwcli.namespace.list(**list_args)
        pattern = r"\│\s*(\d+)\s*│"
        nsid = [int(match) for match in re.findall(pattern, namespaces)]

        qos_args_with_invalid_values = {}
        qos_args_with_invalid_values.setdefault("args", {}).update(
            {"nsid": 10, "subsystem": subsystem["nqn"], "rw-ios-per-second": 10}
        )
        _ = nvmegwcli.namespace.set_qos(**qos_args_with_invalid_values)
        qos_args_with_invalid_args = {}
        qos_args_with_invalid_args.setdefault("args", {}).update(
            {
                "nsid": nsid[0],
                "load-balancing-group": "4",
                "subsystem": subsystem["nqn"],
                "rw-ios-per-second": 10,
            }
        )
<<<<<<< HEAD
        _ = nvmegwcli.namespace.set_qos(**qos_args_with_invalid_args)
    except CommandFailed as err:
        if (
            "load-balancing-group argument is not allowed for set_qos commandt"
            not in str(err)
        ):
            raise Exception("Set QoS was failed as expected due to invalid args.")
        if "Can't find namespace" not in str(err):
            raise Exception(
                "Set QoS was failed as expected due to invalid namespace."
            )
        LOG.info("Set QoS was failed as expected due to invalid namespace....")
=======
        try:
            _ = nvmegwcli.namespace.set_qos(**qos_args_with_invalid_args)
        except Exception as err:
            if (
                "load-balancing-group argument is not allowed for set_qos command"
                not in str(err)
            ):
                raise Exception("Set QoS was failed as expected due to invalid args.")
            LOG.info("Set QoS was failed as expected due to invalid args....")
>>>>>>> e64c2cf1

    finally:
        cleanup_cfg = {
            "gw_node": config.get("gw_node"),
            "disconnect_all": [config["initiator_node"]],
            "cleanup": ["disconnect_all", "gateway", "pool"],
            "rbd_pool": pool,
            "subsystems": [subsystem],
        }
        teardown(ceph_cluster, rbd, nvmegwcli, cleanup_cfg)
        return 0


def test_ceph_83581945(ceph_cluster, rbd, pool, config):
    """CEPH-83581945: Set QoS for namespace in subsystem without mandatory args.
    Args:
        ceph_cluster (CephCluster): The Ceph cluster instance.
        rbd (RadosBlockDevice): The RBD instance.
    pool (str): The Ceph pool name.
    config (dict): Configuration parameters.
    Returns:
        int: 0 on success, 1 on failure.
    """
    gw_node = get_node_by_id(ceph_cluster, config["gw_node"])
    NVMeGWCLI.NVMEOF_CLI_IMAGE = cli_image
    nvmegwcli = NVMeGWCLI(gw_node, 5500)

    subsystem = dict()
    listener_port = find_free_port(gw_node)
    subsystem.update(
        {
            "nqn": "nqn.2016-06.io.spdk:ceph-83581945",
            "serial": 83581945,
            "listener_port": listener_port,
            "allow_host": "*",
        }
    )
    initiator_cfg = {
        "subnqn": "nqn.2016-06.io.spdk:ceph-83575814",
        "listener_port": listener_port,
        "node": config.get("initiator_node"),
    }
    try:
        configure_subsystems(rbd, pool, nvmegwcli, subsystem)
        list_args = {}
        list_args.setdefault("args", {}).update({"subsystem": subsystem["nqn"]})
        name = generate_unique_id(length=4)

        # Create image
        img = f"{name}-image"
        rbd.create_image(pool, img, "10G")

        ns_args = {
            "args": {"subsystem": subsystem["nqn"], "rbd-pool": pool, "rbd-image": img}
        }
        config.update(initiator_cfg)
        nvmegwcli.namespace.add(**ns_args)
        _, namespaces = nvmegwcli.namespace.list(**list_args)
        pattern = r"\│\s*(\d+)\s*│"
        nsid = [int(match) for match in re.findall(pattern, namespaces)]

        qos_args_without_mandatory_args = {}
        qos_args_without_mandatory_args.setdefault("args", {}).update({"nsid": nsid[0]})
        _ = nvmegwcli.namespace.set_qos(**qos_args_without_mandatory_args)
        qos_args_without_mandatory_args = {}
        qos_args_without_mandatory_args.setdefault("args", {}).update(
            {"rw-ios-per-second": 10, "subsystem": subsystem["nqn"]}
        )
        _ = nvmegwcli.namespace.set_qos(**qos_args_without_mandatory_args)
    except CommandFailed as err:
        if "the following arguments are required" not in str(err):
            raise Exception(
                "Set QoS was failed as expected due to absence of mandatory args."
            )
        LOG.info(
            "Set QoS was failed as expected due to absence of mandatory args...."
        )
        if (
            "At least one of --nsid or --uuid arguments is mandatory for set_qos command"
            not in str(err)
        ):
            raise Exception(
                "Set QoS was failed as expected due to absence of mandatory args."
            )
        LOG.info(
            "Set QoS was failed as expected due to absence of mandatory args...."
        )
    finally:
        cleanup_cfg = {
            "gw_node": config.get("gw_node"),
            "disconnect_all": [config["initiator_node"]],
            "cleanup": ["disconnect_all", "gateway", "pool"],
            "rbd_pool": pool,
            "subsystems": [subsystem],
        }
        teardown(ceph_cluster, rbd, nvmegwcli, cleanup_cfg)
        return 0
    
def test_ceph_83581752(ceph_cluster, rbd, pool, config):
    """CEPH-83581752: Set QoS for non-existent namespace in subsystem.
    Args:
        ceph_cluster (CephCluster): The Ceph cluster instance.
        rbd (RadosBlockDevice): The RBD instance.
    pool (str): The Ceph pool name.
    config (dict): Configuration parameters.
    Returns:
        int: 0 on success, 1 on failure.
    """
    gw_node = get_node_by_id(ceph_cluster, config["gw_node"])
    NVMeGWCLI.NVMEOF_CLI_IMAGE = cli_image
    nvmegwcli = NVMeGWCLI(gw_node, 5500)

    subsystem = dict()
    listener_port = find_free_port(gw_node)
    subsystem.update(
        {
            "nqn": "nqn.2016-06.io.spdk:ceph-83581752",
            "serial": 83581752,
            "listener_port": listener_port,
            "allow_host": "*",
        }
    )
    initiator_cfg = {
        "subnqn": "nqn.2016-06.io.spdk:ceph-83575814",
        "listener_port": listener_port,
        "node": config.get("initiator_node"),
    }
    try:
        configure_subsystems(rbd, pool, nvmegwcli, subsystem)
        list_args = {}
        list_args.setdefault("args", {}).update({"subsystem": subsystem["nqn"]})
        name = generate_unique_id(length=4)

        # Create image
        img = f"{name}-image"
        rbd.create_image(pool, img, "10G")

        config.update(initiator_cfg)

        qos_args_without_mandatory_args = {}
        qos_args_without_mandatory_args.setdefault("args", {}).update({"nsid": 1, "subsystem": subsystem["nqn"], "rw-ios-per-second": 10})
        _ = nvmegwcli.namespace.set_qos(**qos_args_without_mandatory_args)
    except CommandFailed as err:
        if "Can't find namespace" not in str(err):
            raise Exception(
                "Set QoS was failed as expected due to absence of namespace."
            )
        LOG.info(
            "Set QoS was failed as expected due to absence of namepace...."
        )
    finally:
        cleanup_cfg = {
            "gw_node": config.get("gw_node"),
            "disconnect_all": [config["initiator_node"]],
            "cleanup": ["disconnect_all", "gateway", "pool"],
            "rbd_pool": pool,
            "subsystems": [subsystem],
        }
        teardown(ceph_cluster, rbd, nvmegwcli, cleanup_cfg)
        return 0


def run(ceph_cluster: Ceph, **kwargs) -> int:
    """Return the status of the Ceph NVMEof test execution.

    - Configure SPDK and install with control interface.
    - Configures Initiators and Run FIO on NVMe targets.
    - Runs Image operations and validate the results

    Args:
        ceph_cluster: Ceph cluster object
        kwargs: Key/value pairs of configuration information to be used in the test.

    Returns:
        int - 0 when the execution is successful else 1 (for failure).

    Example:

        # Execute the nvmeof GW test
            - test:
                name: Ceph NVMeoF imaage operation test
                desc: validate RBD image operations on NVMe devices
                config:
                    gw_node: node6
                    operation: remove

    """
    global cli_image
    LOG.info("Running Ceph Ceph NVMEoF Negative tests.")
    config = kwargs["config"]
    rbd_pool = config["rbd_pool"]
    rbd_obj = initial_rbd_config(**kwargs)["rbd_reppool"]

    overrides = kwargs.get("test_data", {}).get("custom-config")
    for key, value in dict(item.split("=") for item in overrides).items():
        if key == "nvmeof_cli_image":
            cli_image = value
            break

    try:
        gw_node = get_node_by_id(ceph_cluster, config["gw_node"])
        cfg = {
            "no_cluster_state": False,
            "config": {
                "command": "apply",
                "service": "nvmeof",
                "args": {"placement": {"nodes": [gw_node.hostname]}},
                "pos_args": [rbd_pool],
            },
        }
        test_nvmeof.run(ceph_cluster, **cfg)
        if config["operation"] == "CEPH-83575812":
            test_ceph_83575812(ceph_cluster, rbd_obj, rbd_pool, config)
        if config["operation"] == "CEPH-83576084":
            test_ceph_83576084(ceph_cluster, rbd_obj, rbd_pool, config)
        if config["operation"] == "CEPH-83575467":
            test_ceph_83575467(ceph_cluster, rbd_obj, rbd_pool, config)
        if config["operation"] == "CEPH-83576085":
            test_ceph_83576085(ceph_cluster, rbd_obj, rbd_pool, config)
        if config["operation"] == "CEPH-83576087":
            test_ceph_83576087(ceph_cluster, rbd_obj, rbd_pool, config)
        if config["operation"] == "CEPH-83575813":
            test_ceph_83575813(ceph_cluster, rbd_obj, rbd_pool, config)
        if config["operation"] == "CEPH-83576093":
            test_ceph_83576093(ceph_cluster, rbd_obj, rbd_pool, config)
        if config["operation"] == "CEPH-83575455":
            test_ceph_83575455(ceph_cluster, rbd_obj, rbd_pool, config)
        if config["operation"] == "CEPH-83575814":
            test_ceph_83575814(ceph_cluster, rbd_obj, rbd_pool, config)
        if config["operation"] == "CEPH-83581753":
            test_ceph_83581753(ceph_cluster, rbd_obj, rbd_pool, config)
        if config["operation"] == "CEPH-83581945":
            test_ceph_83581945(ceph_cluster, rbd_obj, rbd_pool, config)
        if config["operation"] == "CEPH-83581752":
            test_ceph_83581752(ceph_cluster, rbd_obj, rbd_pool, config)
        return 0
    except Exception as err:
        LOG.info(err)

    return 1<|MERGE_RESOLUTION|>--- conflicted
+++ resolved
@@ -3,12 +3,13 @@
  with supported entities like subsystems , etc.,
 
 """
+
 import json
 import re
 from copy import deepcopy
 from time import sleep
 
-from ceph.ceph import Ceph, SocketTimeoutException, CommandFailed
+from ceph.ceph import Ceph, CommandFailed, SocketTimeoutException
 from ceph.ceph_admin import CephAdmin
 from ceph.ceph_admin.helper import check_service_exists
 from ceph.nvmegw_cli import NVMeGWCLI
@@ -929,7 +930,6 @@
                 "rw-ios-per-second": 10,
             }
         )
-<<<<<<< HEAD
         _ = nvmegwcli.namespace.set_qos(**qos_args_with_invalid_args)
     except CommandFailed as err:
         if (
@@ -938,21 +938,8 @@
         ):
             raise Exception("Set QoS was failed as expected due to invalid args.")
         if "Can't find namespace" not in str(err):
-            raise Exception(
-                "Set QoS was failed as expected due to invalid namespace."
-            )
+            raise Exception("Set QoS was failed as expected due to invalid namespace.")
         LOG.info("Set QoS was failed as expected due to invalid namespace....")
-=======
-        try:
-            _ = nvmegwcli.namespace.set_qos(**qos_args_with_invalid_args)
-        except Exception as err:
-            if (
-                "load-balancing-group argument is not allowed for set_qos command"
-                not in str(err)
-            ):
-                raise Exception("Set QoS was failed as expected due to invalid args.")
-            LOG.info("Set QoS was failed as expected due to invalid args....")
->>>>>>> e64c2cf1
 
     finally:
         cleanup_cfg = {
@@ -1027,9 +1014,7 @@
             raise Exception(
                 "Set QoS was failed as expected due to absence of mandatory args."
             )
-        LOG.info(
-            "Set QoS was failed as expected due to absence of mandatory args...."
-        )
+        LOG.info("Set QoS was failed as expected due to absence of mandatory args....")
         if (
             "At least one of --nsid or --uuid arguments is mandatory for set_qos command"
             not in str(err)
@@ -1037,9 +1022,7 @@
             raise Exception(
                 "Set QoS was failed as expected due to absence of mandatory args."
             )
-        LOG.info(
-            "Set QoS was failed as expected due to absence of mandatory args...."
-        )
+        LOG.info("Set QoS was failed as expected due to absence of mandatory args....")
     finally:
         cleanup_cfg = {
             "gw_node": config.get("gw_node"),
@@ -1050,7 +1033,8 @@
         }
         teardown(ceph_cluster, rbd, nvmegwcli, cleanup_cfg)
         return 0
-    
+
+
 def test_ceph_83581752(ceph_cluster, rbd, pool, config):
     """CEPH-83581752: Set QoS for non-existent namespace in subsystem.
     Args:
@@ -1093,16 +1077,16 @@
         config.update(initiator_cfg)
 
         qos_args_without_mandatory_args = {}
-        qos_args_without_mandatory_args.setdefault("args", {}).update({"nsid": 1, "subsystem": subsystem["nqn"], "rw-ios-per-second": 10})
+        qos_args_without_mandatory_args.setdefault("args", {}).update(
+            {"nsid": 1, "subsystem": subsystem["nqn"], "rw-ios-per-second": 10}
+        )
         _ = nvmegwcli.namespace.set_qos(**qos_args_without_mandatory_args)
     except CommandFailed as err:
         if "Can't find namespace" not in str(err):
             raise Exception(
                 "Set QoS was failed as expected due to absence of namespace."
             )
-        LOG.info(
-            "Set QoS was failed as expected due to absence of namepace...."
-        )
+        LOG.info("Set QoS was failed as expected due to absence of namepace....")
     finally:
         cleanup_cfg = {
             "gw_node": config.get("gw_node"),
@@ -1164,32 +1148,26 @@
             },
         }
         test_nvmeof.run(ceph_cluster, **cfg)
-        if config["operation"] == "CEPH-83575812":
-            test_ceph_83575812(ceph_cluster, rbd_obj, rbd_pool, config)
-        if config["operation"] == "CEPH-83576084":
-            test_ceph_83576084(ceph_cluster, rbd_obj, rbd_pool, config)
-        if config["operation"] == "CEPH-83575467":
-            test_ceph_83575467(ceph_cluster, rbd_obj, rbd_pool, config)
-        if config["operation"] == "CEPH-83576085":
-            test_ceph_83576085(ceph_cluster, rbd_obj, rbd_pool, config)
-        if config["operation"] == "CEPH-83576087":
-            test_ceph_83576087(ceph_cluster, rbd_obj, rbd_pool, config)
-        if config["operation"] == "CEPH-83575813":
-            test_ceph_83575813(ceph_cluster, rbd_obj, rbd_pool, config)
-        if config["operation"] == "CEPH-83576093":
-            test_ceph_83576093(ceph_cluster, rbd_obj, rbd_pool, config)
-        if config["operation"] == "CEPH-83575455":
-            test_ceph_83575455(ceph_cluster, rbd_obj, rbd_pool, config)
-        if config["operation"] == "CEPH-83575814":
-            test_ceph_83575814(ceph_cluster, rbd_obj, rbd_pool, config)
-        if config["operation"] == "CEPH-83581753":
-            test_ceph_83581753(ceph_cluster, rbd_obj, rbd_pool, config)
-        if config["operation"] == "CEPH-83581945":
-            test_ceph_83581945(ceph_cluster, rbd_obj, rbd_pool, config)
-        if config["operation"] == "CEPH-83581752":
-            test_ceph_83581752(ceph_cluster, rbd_obj, rbd_pool, config)
+        operation_mapping = {
+            "CEPH-83575812": test_ceph_83575812,
+            "CEPH-83576084": test_ceph_83576084,
+            "CEPH-83575467": test_ceph_83575467,
+            "CEPH-83576085": test_ceph_83576085,
+            "CEPH-83576087": test_ceph_83576087,
+            "CEPH-83575813": test_ceph_83575813,
+            "CEPH-83576093": test_ceph_83576093,
+            "CEPH-83575455": test_ceph_83575455,
+            "CEPH-83575814": test_ceph_83575814,
+            "CEPH-83581753": test_ceph_83581753,
+            "CEPH-83581945": test_ceph_83581945,
+            "CEPH-83581752": test_ceph_83581752,
+        }
+
+        operation = config["operation"]
+        if operation in operation_mapping:
+            operation_mapping[operation](ceph_cluster, rbd_obj, rbd_pool, config)
         return 0
     except Exception as err:
-        LOG.info(err)
+        LOG.error(err)
 
     return 1