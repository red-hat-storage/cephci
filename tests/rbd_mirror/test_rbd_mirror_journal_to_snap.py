--- conflicted
+++ resolved
@@ -15,31 +15,11 @@
         imagespec: poolname + "/" + imagename
     Returns:
         0 - if test case pass
-<<<<<<< HEAD
         1 - if test case fails
     """
-    import pdb;pdb.set_trace()
-    out, err = self.benchwrite(imagespec=imagespec, long_running = False, all = True)
-    # out, err = self.exec_cmd(
-    #     cmd=(
-    #         "rbd bench --io-type write --io-threads 16 "
-    #         f"--io-total '500M' {imagespec}"
-    #     ),
-    #     all=True,
-    #     check_ec=False,
-    # )
-=======
-        1 - it test case fails
-    """
-    out, err = self.exec_cmd(
-        cmd=(
-            "rbd bench --io-type write --io-threads 16 "
-            f"--io-total '500M' {imagespec}"
-        ),
-        all=True,
-        check_ec=False,
+    out, err = self.benchwrite(
+        imagespec=imagespec, long_running=False, all=True, check_ec=False
     )
->>>>>>> c79abb00
     log.debug(err)
 
     if "Read-only file system" in err:
@@ -56,11 +36,7 @@
     return 1
 
 
-<<<<<<< HEAD
 def test_journal_to_snapshot(rbd_mirror, pool_type, **kw):
-=======
-def run(**kw):
->>>>>>> c79abb00
     """verification Snap mirroring on journaling based image after disable journaling on image.
 
     Args:
@@ -81,15 +57,8 @@
     try:
         log.info("Starting RBD mirroring test case")
         config = kw.get("config")
-<<<<<<< HEAD
         mirror1 = rbd_mirror.get("mirror1")
         mirror2 = rbd_mirror.get("mirror2")
-=======
-        mirror1, mirror2 = [
-            rbdmirror.RbdMirror(cluster, config)
-            for cluster in kw["ceph_cluster_dict"].values()
-        ]
->>>>>>> c79abb00
         poolname = mirror1.random_string() + "_tier_2_rbd_mirror_pool"
         imagename = mirror1.random_string() + "_tier_2_rbd_mirror_image"
         imagespec = poolname + "/" + imagename
@@ -143,8 +112,8 @@
 
     # Cleans up the configuration
     finally:
-<<<<<<< HEAD
         mirror1.clean_up(peercluster=mirror2, pools=[poolname])
+
 
 def run(**kw):
     """
@@ -185,8 +154,4 @@
             mirror_obj.get("ec_rbdmirror"), "ec_pool_config", **kw
         ):
             return 1
-
-    return 0
-=======
-        mirror1.clean_up(peercluster=mirror2, pools=[poolname])
->>>>>>> c79abb00
+    return 0