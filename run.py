--- conflicted
+++ resolved
@@ -386,13 +386,9 @@
 
     # if cloud_type is baremetal, the rhel-version arg is mandatory
     if "baremetal" in cloud_type and not args.get("--rhel-version"):
-<<<<<<< HEAD
-        log.error("ERROR! --rhel-version is a mandatory argument for cloud type baremetal.")
-=======
         log.error(
             "ERROR! --rhel-version is a mandatory argument for cloud type baremetal."
         )
->>>>>>> 47442264
         exit(1)
 
     # These are not mandatory options
