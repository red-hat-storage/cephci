"""Module that allows QE to interface with cephadm bootstrap CLI."""
import json
import logging
import tempfile
from typing import Dict

from ceph.ceph import ResourceNotFoundError
from utility.utils import get_cephci_config

from .common import config_dict_to_string
from .helper import GenerateServiceSpec
from .typing_ import CephAdmProtocol

logger = logging.getLogger(__name__)

__DEFAULT_CEPH_DIR = "/etc/ceph"
__DEFAULT_CONF_PATH = "/etc/ceph/ceph.conf"
__DEFAULT_KEYRING_PATH = "/etc/ceph/ceph.client.admin.keyring"
__DEFAULT_SSH_PATH = "/etc/ceph/ceph.pub"


def construct_registry(cls, registry: str, json_file: bool = False):
    """
    Construct registry credentials for bootstrapping cluster

    Args:
        cls: class object
        registry: registry name
        json_file: registry credentials in file with JSON format

    json_file(default=false):
    - False : Constructs registry credentials for bootstrap
    - True  : Creates file with registry name attached with it,
              and saved as /tmp/<registry>.json file.

    Returns:
        constructed string for registry credentials
    """
    # Todo: Retrieve credentials based on registry name
    cdn_cred = get_cephci_config().get("cdn_credentials")
    reg_args = {
        "registry-url": registry,
        "registry-username": cdn_cred.get("username"),
        "registry-password": cdn_cred.get("password"),
    }
    if json_file:
        reg = dict((k.lstrip("registry-"), v) for k, v in reg_args.items())

        # Create file and return file_path
        temp_file = tempfile.NamedTemporaryFile(suffix=".json")
        reg_args = {"registry-json": temp_file.name}
        reg_file = cls.installer.node.remote_file(
            sudo=True, file_name=temp_file.name, file_mode="w"
        )
        reg_file.write(json.dumps(reg, indent=4))
        reg_file.flush()

    return config_dict_to_string(reg_args)


<<<<<<< HEAD
def copy_ceph_configuration_files(cls, ceph_conf_args):
    """
    Copy ceph configuration files to ceph default "/etc/ceph" path.

     we can eliminate this definition when we have support to access
     ceph cli via custom ceph config files.

    Args:
        ceph_conf_args: bootstrap arguments
        cls: cephadm instance

    ceph_conf_args:
          output-dir: "/root/ceph"
          output-keyring : "/root/ceph/ceph.client.admin.keyring"
          output-config : "/root/ceph/ceph.conf"
          output-pub-ssh-key : "/root/ceph/ceph.pub"
          ssh-public-key : "/root/ceph/ceph.pub"
    """
    ceph_dir = ceph_conf_args.get("output-dir")
    if ceph_dir:
        cls.installer.exec_command(cmd=f"mkdir -p {__DEFAULT_CEPH_DIR}", sudo=True)

    def copy_file(node, src, destination):
        node.exec_command(cmd=f"cp {src} {destination}", sudo=True)

    ceph_files = {
        "output-keyring": __DEFAULT_KEYRING_PATH,
        "output-config": __DEFAULT_CONF_PATH,
        "output-pub-ssh-key": __DEFAULT_SSH_PATH,
        "ssh-public-key": __DEFAULT_SSH_PATH,
    }

    for arg, default_path in ceph_files.items():
        if ceph_conf_args.get(arg):
            copy_file(cls.installer, ceph_conf_args.get(arg), default_path)
=======
def construct_key_cert(cls):
    """
    Construct dashboard key and certificate files for bootstrapping cluster
    with dashboard custom key and certificate files for ssl

    Args:
        cls: class object
    """

    # Installing openssl package needed for ssl
    cls.installer.exec_command(
        sudo=True,
        cmd="yum install -y openssl",
    )

    # Generating key and cert using openssl in /home/cephuser
    cls.installer.exec_command(
        sudo=True,
        cmd='openssl req -new -nodes -x509 \
            -subj "/O=IT/CN=ceph-mgr-dashboard" -days 3650 \
            -keyout /home/cephuser/dashboard.key \
            -out /home/cephuser/dashboard.crt -extensions v3_ca',
    )
>>>>>>> 13857eb1


class BootstrapMixin:
    """Add bootstrap support to the child class."""

    def bootstrap(self: CephAdmProtocol, config: Dict):
        """
        Execute cephadm bootstrap with the passed kwargs on the installer node.

        Bootstrap involves,
          - Creates /etc/ceph directory with permissions
          - CLI creation with bootstrap options with custom/default image
          - Execution of bootstrap command

        Args:
            config: Key/value pairs passed from the test case.

        Example:
            config:
                command: bootstrap
                base_cmd_args:
                    verbose: true
                args:
                    custom_image: <image path> or <boolean>
                    mon-ip: <node_name>
                    mgr-id: <mgr_id>
                    fsid: <id>
                    registry-url: <registry.url.name>
                    registry-json: <registry.url.name>
                    initial-dashboard-user: <admin123>
                    initial-dashboard-password: <admin123>

        custom_image:
          image path: compose path for example alpha build,
            ftp://partners.redhat.com/d960e6f2052ade028fa16dfc24a827f5/rhel-8/Tools/x86_64/os/
          boolean:
            True: use latest image from test config
            False: do not use latest image from test config,
                   and also indicates usage of default image from cephadm source-code.

        """
        self.cluster.setup_ssh_keys()
        args = config.get("args")
        custom_repo = args.pop("custom_repo", None)
        custom_image = args.pop("custom_image", True)

        if custom_repo:
            self.set_tool_repo(repo=custom_repo)
        else:
            self.set_tool_repo()

        self.install()

        cmd = "cephadm"
        if config.get("base_cmd_args"):
            cmd += config_dict_to_string(config["base_cmd_args"])

        if custom_image:
            if isinstance(custom_image, str):
                cmd += f" --image {custom_image}"
            else:
                cmd += f" --image {self.config['container_image']}"

        cmd += " bootstrap"

        # Construct registry credentials as string or json.
        registry_url = args.pop("registry-url", None)
        if registry_url:
            cmd += construct_registry(self, registry_url)

        registry_json = args.pop("registry-json", None)
        if registry_json:
            cmd += construct_registry(self, registry_json, json_file=True)

        # Construct dashboard cert and key if bootstrap cli have this options
        if all(key in args for key in ("dashboard-key", "dashboard-crt")):
            construct_key_cert(self)

        # To be generic, the mon-ip contains the global node name. Here, we replace the
        # name with the IP address. The replacement allows us to be inline with the
        # CLI option.

        # Todo: need to switch installer node on any other node name provided
        #       other than installer node
        mon_node = args.pop("mon-ip", self.installer.node.shortname)
        if mon_node:
            for node in self.cluster.get_nodes():
                if mon_node in node.shortname:
                    cmd += f" --mon-ip {node.ip_address}"
                    break
            else:
                raise ResourceNotFoundError(f"Unknown {mon_node} node name.")

        # apply-spec
        specs = args.get("apply-spec")
        if specs:
            spec_cls = GenerateServiceSpec(
                node=self.installer, cluster=self.cluster, specs=specs
            )
            args["apply-spec"] = spec_cls.create_spec_file()

        cmd += config_dict_to_string(args)
        out, err = self.installer.exec_command(
            sudo=True,
            cmd=cmd,
            timeout=1800,
            check_ec=True,
        )

        out, err = out.read().decode(), err.read().decode()
        logger.info("Bootstrap output : %s", out)
        logger.error("Bootstrap error: %s", err)

        # The path to ssh public key mentioned in either output-pub-ssh-key or ssh-public-key options
        # will be considered for distributing the ssh public key, if these are not specified,
        # then the default ssh key path /etc/ceph/ceph.pub will be considered.
        self.distribute_cephadm_gen_pub_key(
            args.get("output-pub-ssh-key") or args.get("ssh-public-key")
        )

        # Copy all the ceph configuration files to default path /etc/ceph
        # if they are already not present in the default path
        copy_ceph_configuration_files(self, args)

        # The provided image is used by Grafana service only when
        # --skip-monitoring-stack is set to True during bootstrap.
        if self.config.get("grafana_image"):
            cmd = "cephadm shell --"
            cmd += " ceph config set mgr mgr/cephadm/container_image_grafana"
            cmd += f" {self.config['grafana_image']}"
            self.installer.exec_command(sudo=True, cmd=cmd)

        return out, err<|MERGE_RESOLUTION|>--- conflicted
+++ resolved
@@ -58,7 +58,6 @@
     return config_dict_to_string(reg_args)
 
 
-<<<<<<< HEAD
 def copy_ceph_configuration_files(cls, ceph_conf_args):
     """
     Copy ceph configuration files to ceph default "/etc/ceph" path.
@@ -94,31 +93,6 @@
     for arg, default_path in ceph_files.items():
         if ceph_conf_args.get(arg):
             copy_file(cls.installer, ceph_conf_args.get(arg), default_path)
-=======
-def construct_key_cert(cls):
-    """
-    Construct dashboard key and certificate files for bootstrapping cluster
-    with dashboard custom key and certificate files for ssl
-
-    Args:
-        cls: class object
-    """
-
-    # Installing openssl package needed for ssl
-    cls.installer.exec_command(
-        sudo=True,
-        cmd="yum install -y openssl",
-    )
-
-    # Generating key and cert using openssl in /home/cephuser
-    cls.installer.exec_command(
-        sudo=True,
-        cmd='openssl req -new -nodes -x509 \
-            -subj "/O=IT/CN=ceph-mgr-dashboard" -days 3650 \
-            -keyout /home/cephuser/dashboard.key \
-            -out /home/cephuser/dashboard.crt -extensions v3_ca',
-    )
->>>>>>> 13857eb1
 
 
 class BootstrapMixin:
@@ -193,10 +167,6 @@
         if registry_json:
             cmd += construct_registry(self, registry_json, json_file=True)
 
-        # Construct dashboard cert and key if bootstrap cli have this options
-        if all(key in args for key in ("dashboard-key", "dashboard-crt")):
-            construct_key_cert(self)
-
         # To be generic, the mon-ip contains the global node name. Here, we replace the
         # name with the IP address. The replacement allows us to be inline with the
         # CLI option.
