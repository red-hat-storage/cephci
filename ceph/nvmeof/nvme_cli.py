import json

from ceph.ceph_admin.common import config_dict_to_string
from cli import Cli
from utility.log import Log

LOG = Log(__name__)


class NVMeCLI(Cli):
    """NVMe CLI commands.

    - Need to initialize Cli class with Ceph node object.
    - NQN: NVMe qualified name.
    """

    def configure(self):
        """Install NVME CLI."""
        configure_cmds = [
            ("yum install -y nvme-cli fio", True),
            ("modprobe nvme-fabrics", True),
        ]
        for cmd in configure_cmds:
            self.execute(*cmd)

    def gen_dhchap_key(self, **kwargs):
        """Generates the TLS key.
<<<<<<< HEAD

        Example::

=======
        Example::
>>>>>>> b0552024
            kwargs:
                subsystem: NQN of subsystem
        """
        return self.execute(
            cmd=f"nvme gen-dhchap-key {config_dict_to_string(kwargs)}",
            sudo=True,
        )

    def discover(self, **kwargs):
        """Discover the subsystems.

        Example::

            kwargs:
                transport: tcp                  # Transport protocol
                traddr: IP address              # Transport address
                trsvcid: Transport port number  # Transport port number
                output-format: json
        """
        return self.execute(
            cmd=f"nvme discover {config_dict_to_string(kwargs)}",
            sudo=True,
        )

    def connect(self, **kwargs):
        """Connect to subsystem.

        Example::

            kwargs:
                transport: tcp                  # Transport protocol
                traddr: IP address              # Transport address
                trsvcid: Transport port number  # Transport port number
                nqn: Subsystem NQN Id           # Subsystem NQN
        """
        return self.execute(
            cmd=f"nvme connect {config_dict_to_string(kwargs)}",
            sudo=True,
        )

    def list(self, **kwargs):
        """List the NVMe Targets under subsystems.

        Example::

            kwargs:
                output-format: json             # output format
        """
        return self.execute(cmd=f"nvme list {config_dict_to_string(kwargs)}", sudo=True)

    def list_subsys(self, **kwargs):
        """List the subsystems and its information.

        Example::

            kwargs:
                output-format: json             # output format
        """
        device = kwargs.pop("device", "")
        return self.execute(
            cmd=f"nvme list-subsys {device} {config_dict_to_string(kwargs)}", sudo=True
        )

    def list_spdk_drives(self):
        """List the NVMe Targets only SPDK drives.

        Return:
            Dict: Dict of SPDK drives else empty list
        """
        json_kwargs = {"output-format": "json"}
        out, _ = self.list(**json_kwargs)
        devs = json.loads(out)["Devices"]
        return [
            dev for dev in devs if dev["ModelNumber"].startswith("Ceph bdev Controller")
        ]

    def disconnect(self, **kwargs):
        """Disconnect controller connected to the subsystem.

        Example::

            kwargs:
                nqn: Subsystem NQN id           # Subsystem NQN
        """
        return self.execute(
            cmd=f"nvme disconnect {config_dict_to_string(kwargs)}", sudo=True
        )

    def disconnect_all(self):
        """Disconnects all controllers connected to subsystems."""
        return self.execute(cmd="nvme disconnect-all", sudo=True)

    def connect_all(self, **kwargs):
        """Connects all controllers connected to subsystems."""
        return self.execute(
            cmd=f"nvme connect-all {config_dict_to_string(kwargs)}", sudo=True
        )<|MERGE_RESOLUTION|>--- conflicted
+++ resolved
@@ -25,13 +25,6 @@
 
     def gen_dhchap_key(self, **kwargs):
         """Generates the TLS key.
-<<<<<<< HEAD
-
-        Example::
-
-=======
-        Example::
->>>>>>> b0552024
             kwargs:
                 subsystem: NQN of subsystem
         """
