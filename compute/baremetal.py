--- conflicted
+++ resolved
@@ -16,7 +16,6 @@
 
 class CephBaremetalNode:
     """Represent the Baremetal Node."""
-    # pylint: disable=too-many-instance-attributes
 
     # pylint: disable=too-many-instance-attributes
 
@@ -34,8 +33,6 @@
             root_login
             volumes
             subnet
-            Id
-            location
         """
         # CephVM attributes
         self._roles: list = list()
@@ -47,27 +44,6 @@
         self.conn = None
 
         # Re-image the node to desired os version
-<<<<<<< HEAD
-        self.node = params.get('hostname')
-
-        # Parse the args to get the os details
-        self.os_details = argv[argv.index('--rhel-version') + 1]
-
-        # Parse the teuthology framework related data from config
-        teuthology_infra_node = self.teuthology_creds.get('infra_node')
-        username = self.teuthology_creds.get('username')
-        password = self.teuthology_creds.get('password')
-
-        # Create ssh conn obj
-        r_conn = SSHConnectionManager(teuthology_infra_node,
-                                      username,
-                                      password)
-        try:
-            self.conn = r_conn.get_client()
-        except Exception as conn_excep:
-            print("Failed to establish ssh connection to {node} "
-                  "machine with {error}Aborting!".format(node=self.node, error=str(conn_excep)))
-=======
         self.node = params.get("hostname")
 
         # Parse the args to get the os details
@@ -89,7 +65,6 @@
                     node=self.node, error=str(conn_excep)
                 )
             )
->>>>>>> 47442264
             exit(1)
 
         # Re-image the node
@@ -146,33 +121,17 @@
     def _re_image_node(self):
         """
         Re-images a node to the specified rhel version.
-<<<<<<< HEAD
         The method uses the 'teuthology' framework to handle re-imaging of nodes
-=======
-        The method uses the "teuthology' framework to handle re-imaging of nodes
->>>>>>> 47442264
         :return:NIL
         """
 
         # Identify the linux flavour and version to which the node has to be re-imaged
-<<<<<<< HEAD
-        os_type = 'rhel'
-=======
         os_type = "rhel"
->>>>>>> 47442264
         os_version = self.os_details
 
         # Check if the node is locked/unlocked. Lock it under teuthology_infra_node user
         self._unlock_and_lock_node()
 
-<<<<<<< HEAD
-        re_image_cmd = "teuthology-reimage --os-type {os_type} " \
-                       "--os-version {os_version} {node}".format(os_type=os_type,
-                                                                 os_version=os_version,
-                                                                 node=self.node)
-        _, out, err = self._execute_command_in_venv(re_image_cmd)
-        LOG.info(out.read().decode(encoding='UTF-8'))
-=======
         re_image_cmd = (
             "teuthology-reimage --os-type {os_type} "
             "--os-version {os_version} {node}".format(
@@ -181,30 +140,19 @@
         )
         _, out, err = self._execute_command_in_venv(re_image_cmd)
         LOG.info(out.read().decode(encoding="UTF-8"))
->>>>>>> 47442264
         LOG.info(err.read())
 
         """
-        TODO: The error check is now disabled as teuthology at times returns
-<<<<<<< HEAD
-              'teuthology.exceptions.MaxWhileTries:'
-              even after successful reimage. Once the issue is fixed, the below
-              check can be included
-        if err:
-            LOG.error(err.read().decode(encoding='UTF-8'))
-            print("Failure happened while re-imaging {node}. Exiting!".format(node=node))
-            LOG.debug(out.read().decode(encoding='UTF-8'))
-=======
-              "teuthology.exceptions.MaxWhileTries:"
-              even after successful reimage. Once the issue is fixed, the below
-              check can be included
-        if err:
-            LOG.error(err.read().decode(encoding="UTF-8"))
-            print("Failure happened while re-imaging {node}. Exiting!".format(node=node))
-            LOG.debug(out.read().decode(encoding="UTF-8"))
->>>>>>> 47442264
-            exit(1)
-        """
+       TODO: The error check is now disabled as teuthology at times returns
+             "teuthology.exceptions.MaxWhileTries:"
+             even after successful reimage. Once the issue is fixed, the below
+             check can be included
+       if err:
+           LOG.error(err.read().decode(encoding="UTF-8"))
+           print("Failure happened while re-imaging {node}. Exiting!".format(node=node))
+           LOG.debug(out.read().decode(encoding="UTF-8"))
+           exit(1)
+       """
 
         # Validate the os_version is updated
         if self._get_os_version() != os_version:
@@ -213,15 +161,10 @@
 
         # Re-lock the node back to user
         self._relock_node()
-<<<<<<< HEAD
-        LOG.info("Re-image successfull. The cuurent os-version of {node} "
-                 "is {os}".format(node=self.node, os=os_version))
-=======
         LOG.info(
             "Re-image successfull. The cuurent os-version of {node} "
             "is {os}".format(node=self.node, os=os_version)
         )
->>>>>>> 47442264
 
     def _unlock_and_lock_node(self):
         """
@@ -229,26 +172,16 @@
         previous user, lock it under the teuthology creds.
         :return: True/False
         """
-<<<<<<< HEAD
-        t_user = "{}@{}".format(self.teuthology_creds.get('username'),
-                                self.teuthology_creds.get('hostname'))
-=======
         t_user = "{}@{}".format(
             self.teuthology_creds.get("username"), self.teuthology_creds.get("hostname")
         )
->>>>>>> 47442264
 
         # Get the lock status of the node
         lock_status = self._get_node_lock_status()
 
         # Check 1: Verify the node is already locked, if yes, proceed to unlock, and finally lock
-<<<<<<< HEAD
-        if lock_status['is_locked']:
-            locked_user = lock_status['locked_user']
-=======
         if lock_status["is_locked"]:
             locked_user = lock_status["locked_user"]
->>>>>>> 47442264
             self.node_owner = locked_user
             # Now that the machine is locked, check if its already locked by the teuthology user
             if locked_user != t_user:
@@ -256,14 +189,6 @@
                 LOG.debug("{} is currently locked by {}".format(self.node, locked_user))
 
                 # Unlock the node using the current locked user data
-<<<<<<< HEAD
-                cmd = "teuthology-lock --unlock --owner {} {}".format(locked_user, self.node)
-                _, out, _ = self._execute_command_in_venv(cmd)
-                print(out.read().decode(encoding='UTF-8'))
-            else:
-                LOG.debug("The node is already locked by teuthology user {}."
-                          "Skipping the locking steps".format(t_user))
-=======
                 cmd = "teuthology-lock --unlock --owner {} {}".format(
                     locked_user, self.node
                 )
@@ -274,21 +199,11 @@
                     "The node is already locked by teuthology user {}."
                     "Skipping the locking steps".format(t_user)
                 )
->>>>>>> 47442264
                 return
 
         # Now that the machine is unlocked, perform lock using t_user
         cmd = "teuthology-lock --lock --owner {} {}".format(t_user, self.node)
         _, out, _ = self._execute_command_in_venv(cmd)
-<<<<<<< HEAD
-        print(out.read().decode(encoding='UTF-8'))
-
-        # Verify the lock command has been successful
-        lock_status = self._get_node_lock_status()
-        if not (lock_status['is_locked'] and lock_status['locked_user'] == t_user):
-            LOG.error("Lock failed. {} still under {}".format(self.node,
-                                                              lock_status['locked_user']))
-=======
         print(out.read().decode(encoding="UTF-8"))
 
         # Verify the lock command has been successful
@@ -299,7 +214,6 @@
                     self.node, lock_status["locked_user"]
                 )
             )
->>>>>>> 47442264
             exit(1)
 
         # The lock command executed successful
@@ -307,43 +221,23 @@
 
     def _relock_node(self):
         """
-        Relock the node to the actual owner. This step is done to ensure that the
-        node is assigned back to user and not reserved under the teuthology master node.
+        Relock the node to the actual owner. This step is done to ensure that the node is assigned back to
+        user and not reserved under the teuthology master node.
         :return: (bool) based on lock status
         """
         # Unlock the node from teuthology master node
         # Unlock the node using the current locked user data
-<<<<<<< HEAD
-        locked_user = "{}@{}".format(self.teuthology_creds.get('username'),
-                                     self.teuthology_creds.get('hostname'))
-        cmd = "teuthology-lock --unlock --owner {} {}".format(locked_user, self.node)
-        _, out, _ = self._execute_command_in_venv(cmd)
-        print(out.read().decode(encoding='UTF-8'))
-=======
         locked_user = "{}@{}".format(
             self.teuthology_creds.get("username"), self.teuthology_creds.get("hostname")
         )
         cmd = "teuthology-lock --unlock --owner {} {}".format(locked_user, self.node)
         _, out, _ = self._execute_command_in_venv(cmd)
         print(out.read().decode(encoding="UTF-8"))
->>>>>>> 47442264
         print("Node Unlocked\n")
 
         # Lock it back to the user
         cmd = "teuthology-lock --lock --owner {} {}".format(self.node_owner, self.node)
         _, out, _ = self._execute_command_in_venv(cmd)
-<<<<<<< HEAD
-        print(out.read().decode(encoding='UTF-8'))
-
-        # Verify the lock command has been successful
-        lock_status = self._get_node_lock_status()
-        if not (lock_status['is_locked'] and lock_status['locked_user'] == self.node_owner):
-            LOG.error("Lock failed. {} still under {}".format(self.node,
-                                                              lock_status['locked_user']))
-            exit(1)
-
-        LOG.debug("{} successfully locked back to {}".format(self.node, self.node_owner))
-=======
         print(out.read().decode(encoding="UTF-8"))
 
         # Verify the lock command has been successful
@@ -361,7 +255,6 @@
         LOG.debug(
             "{} successfully locked back to {}".format(self.node, self.node_owner)
         )
->>>>>>> 47442264
 
     def _execute_command_in_venv(self, command):
         """
@@ -369,15 +262,6 @@
         :param command: command to execute
         :return: res,out,err
         """
-<<<<<<< HEAD
-        v_env_path = self.teuthology_creds.get('v_env_path')
-        v_env_cmd = "source {venv}/bin/activate;{command};deactivate".format(venv=v_env_path,
-                                                                             command=command)
-        res, out, err = self.conn.exec_command(
-            command=v_env_cmd,
-        )
-        print("Executed ", v_env_cmd)
-=======
         v_env_path = self.teuthology_creds.get("v_env_path")
         v_env_cmd = "source {venv}/bin/activate;{command};deactivate".format(
             venv=v_env_path, command=command
@@ -386,7 +270,6 @@
             command=v_env_cmd,
         )
         LOG.debug("Executed ", v_env_cmd)
->>>>>>> 47442264
         return res, out, err
 
     def _get_node_summary(self):
@@ -399,13 +282,9 @@
         _, out, _ = self._execute_command_in_venv(lock_list_cmd)
         lock_summary = out.readlines()
         if not lock_summary:
-<<<<<<< HEAD
-            LOG.error("Failed to fetch lock status of {node}. Exiting".format(node=self.node))
-=======
             LOG.error(
                 "Failed to fetch lock status of {node}. Exiting".format(node=self.node)
             )
->>>>>>> 47442264
             exit(1)
         return lock_summary
 
@@ -420,13 +299,6 @@
 
         is_locked = [True for entry in lock_summary if '"locked": true' in entry]
         if is_locked:
-<<<<<<< HEAD
-            lock_status['is_locked'] = True
-            lock_status['locked_user'] = [search('"(.*)"', entry.split(":")[-1]).group(1)
-                                          for entry in lock_summary if "locked_by" in entry][0]
-        else:
-            lock_status['is_locked'] = False
-=======
             lock_status["is_locked"] = True
             lock_status["locked_user"] = [
                 search('"(.*)"', entry.split(":")[-1]).group(1)
@@ -435,7 +307,6 @@
             ][0]
         else:
             lock_status["is_locked"] = False
->>>>>>> 47442264
 
         return lock_status
 
@@ -449,11 +320,7 @@
             command=cmd,
         )
         if err:
-<<<<<<< HEAD
-            LOG.error(err.read().decode(encoding='UTF-8'))
-=======
             LOG.error(err.read().decode(encoding="UTF-8"))
->>>>>>> 47442264
 
         # If the os_version is not same as the one specified, raise error and exit
         os_version = search('"(.*)"', out.readlines()[4]).group(1)
@@ -470,14 +337,6 @@
         4. Restart sshd service
         :return: NIL
         """
-<<<<<<< HEAD
-
-        cmd = "ssh -i ~/.ssh/magna_002_rsa ubuntu@{node} 'echo \"passwd\" | " \
-              "sudo passwd --stdin root;grep -qxF \"PermitRootLogin yes\" " \
-              "/etc/ssh/sshd_config || echo \"PermitRootLogin yes\" | " \
-              "sudo tee -a /etc/ssh/sshd_config;" \
-              "sudo service sshd restart' ".format(node=self.node)
-=======
         cmd = (
             'ssh -i ~/.ssh/magna_002_rsa ubuntu@{node} \'echo "passwd" | '
             'sudo passwd --stdin root;grep -qxF "PermitRootLogin yes" '
@@ -485,16 +344,11 @@
             "sudo tee -a /etc/ssh/sshd_config;"
             "sudo service sshd restart' ".format(node=self.node)
         )
->>>>>>> 47442264
         _, _, err = self.conn.exec_command(
             command=cmd,
         )
         if err:
-<<<<<<< HEAD
-            LOG.error(err.read().decode(encoding='UTF-8'))
-=======
             LOG.error(err.read().decode(encoding="UTF-8"))
->>>>>>> 47442264
 
         # Verify ssh over root is successful
         test_root_conn = SSHConnectionManager(self.node, "root", "passwd")
@@ -502,14 +356,6 @@
         try:
             conn = test_root_conn.get_client()
         except Exception as conn_excep:
-<<<<<<< HEAD
-            print("Failed to establish ssh connection over root user to {node} "
-                  "machine with {error}Aborting!".format(node=self.node, error=str(conn_excep)))
-            conn.close()
-            exit(1)
-        conn.close()
-        LOG.info("Creation of root user and ssh remote login successful for {}".format(self.node))
-=======
             LOG.error(
                 "Failed to establish ssh connection over root user to {node} "
                 "machine with {error}Aborting!".format(
@@ -524,7 +370,6 @@
                 self.node
             )
         )
->>>>>>> 47442264
 
     def _perform_wipefs(self):
         """
@@ -541,40 +386,24 @@
         """
 
         get_all_disks = "lsblk -o NAME -d"
-<<<<<<< HEAD
-        get_root_disk = r"lsblk -oMOUNTPOINT,PKNAME -rn | awk '$1 ~ /^\/$/ { print $2 }'"
-=======
         get_root_disk = (
             r"lsblk -oMOUNTPOINT,PKNAME -rn | awk '$1 ~ /^\/$/ { print $2 }'"
         )
->>>>>>> 47442264
         root_conn = SSHConnectionManager(self.node, "root", "passwd")
         conn = None
         try:
             conn = root_conn.get_client()
         except Exception as conn_excep:
-<<<<<<< HEAD
-            print("Failed to establish ssh connection over root user to {node} "
-                  "machine with {error}Aborting!".format(node=self.node, error=str(conn_excep)))
-=======
             LOG.error(
                 "Failed to establish ssh connection over root user to {node} "
                 "machine with {error}Aborting!".format(
                     node=self.node, error=str(conn_excep)
                 )
             )
->>>>>>> 47442264
             conn.close()
             exit(1)
 
         # Get all disks
-<<<<<<< HEAD
-        _, out, _ = conn.exec_command(command=get_all_disks,)
-        all_disks = out.readlines()[1:]
-
-        # Get root disk
-        _, out, _ = conn.exec_command(command=get_root_disk,)
-=======
         _, out, _ = conn.exec_command(
             command=get_all_disks,
         )
@@ -584,22 +413,15 @@
         _, out, _ = conn.exec_command(
             command=get_root_disk,
         )
->>>>>>> 47442264
         root_disk = out.readlines()
 
         # For all the non root disk, perform wipefs
         for non_root_disk in set(all_disks) - set(root_disk):
-<<<<<<< HEAD
-            disk = (non_root_disk.strip())
-            cmd = "wipefs -a --force /dev/{}".format(disk)
-            _, out, _ = conn.exec_command(command=cmd, )
-=======
             disk = non_root_disk.strip()
             cmd = "wipefs -a --force /dev/{}".format(disk)
             _, out, _ = conn.exec_command(
                 command=cmd,
             )
->>>>>>> 47442264
             LOG.info(out.readlines())
 
         LOG.info("wipefs completed on all disks")
@@ -615,15 +437,10 @@
 
         res = out.readlines()
         if res:
-<<<<<<< HEAD
-            LOG.error("Ceph entry found in disk even after wipefs on {}."
-                      "Aborting!!".format(self.node))
-=======
             LOG.error(
                 "Ceph entry found in disk even after wipefs on {}."
                 "Aborting!!".format(self.node)
             )
->>>>>>> 47442264
             exit(1)
         conn.close()
         LOG.info("Wipefs successful. No cephfs entry found on disks")
@@ -653,15 +470,10 @@
                 LOG.info("Reboot on {} not complete. Waiting...".format(self.node))
                 sleep(20)
         if not is_connected:
-<<<<<<< HEAD
-            LOG.error("Timeout of 600 seconds reached. Reboot failed on {}."
-                      "Exiting!!".format(self.node))
-=======
             LOG.error(
                 "Timeout of 600 seconds reached. Reboot failed on {}."
                 "Exiting!!".format(self.node)
             )
->>>>>>> 47442264
             exit(1)
         else:
             LOG.info("Reboot complete on {}".format(self.node))
@@ -672,10 +484,10 @@
         Create a Linux user account using the provided name.
 
         Args:
-            name (str):     Name of the user account
+           name (str):     Name of the user account
 
         Raises:
-            CommandError
+           CommandError
         """
         LOG.info(f"Creating user account with {name} ...")
 
