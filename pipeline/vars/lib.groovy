/* Library module that contains methods used across Ceph QE CI pipeline. */

import org.jsoup.Jsoup


def fetchStageStatus(def testResults) {
    /*
        This method is to return list stage status(es).

        Args:
            testResults - test results of test stages in a map
    */
    def stageStatus = []
    testResults.each { key, value -> stageStatus.add(value["status"]) }

    return stageStatus
}

def prepareNode(def listener=0, def project="ceph-jenkins") {
    /*
        Installs the required packages needed by the Jenkins node to
        run and execute the cephci test suites.
    */
    withCredentials([
        usernamePassword(
            credentialsId: 'psi-ceph-jenkins',
            usernameVariable: 'OSPUSER',
            passwordVariable: 'OSPCRED'
        )
    ]) {
        def ospMap = [
            "globals": [
                "openstack-credentials": [
                    "username": OSPUSER,
                    "password": OSPCRED,
                    "auth-url": "https://rhos-d.infra.prod.upshift.rdu2.redhat.com:13000",
                    "auth-version": "3.x_password",
                    "tenant-name": project,
                    "service-region": "regionOne",
                    "domain": "redhat.com",
                    "tenant-domain-id": "62cf1b5ec006489db99e2b0ebfb55f57"
                ]
            ]
        ]
        writeYaml file: "${env.HOME}/osp-cred-ci-2.yaml", data: ospMap, overwrite: true
    }

    sh (script: "bash ${env.WORKSPACE}/pipeline/vars/node_bootstrap.bash $listener")
}

def yamlToMap(
    def yamlFile,
    def location="/ceph/cephci-jenkins/latest-rhceph-container-info"
    ) {
    /*
        Read the yaml file and returns a map object
    */
    def yamlFileExists = sh (
        returnStatus: true, script: "ls -l ${location}/${yamlFile}"
    )
    if (yamlFileExists != 0) {
        println "File ${location}/${yamlFile} does not exist."
        return [:]
    }
    def props = readYaml file: "${location}/${yamlFile}"
    return props
}

def getCIMessageMap() {
    /*
        Return the CI_MESSAGE map
    */
    def ciMessage = "${params.CI_MESSAGE}" ?: ""
    if (! ciMessage?.trim() ) {
        return [:]
    }
    def compose = readJSON text: "${params.CI_MESSAGE}"
    return compose
}

def getRHCSVersionFromArtifactsNvr() {
    /*
        Returns the RHCEPH version from the compose ID in CI_MESSAGE.
    */
    def compose = getCIMessageMap()
    def (major_version, minor_version) = compose.artifact.nvr.substring(7,).tokenize(".")
    return ["major_version": major_version, "minor_version": minor_version]
}

def fetchMajorMinorOSVersion(def buildType) {
    /*
        Returns a tuple Major, Minor and platform of the build.

        buildType:  type of the build. Supported types are unsigned-compose,
                    unsigned-container-image, cvp, signed-compose,
                    signed-container-image

        Returns RH-CEPH major version, minor version and OS platform based on buildType

    */
    def cimsg = getCIMessageMap()
    def majorVer
    def minorVer
    def platform

    if (buildType == 'unsigned-compose' || buildType == 'unsigned-container-image') {
        majorVer = cimsg.compose_id.substring(7,8)
        minorVer = cimsg.compose_id.substring(9,10)
        platform = cimsg.compose_id.substring(11,17).toLowerCase()
    }
    if (buildType == 'cvp') {
        majorVer = cimsg.artifact.brew_build_target.substring(5,6)
        minorVer = cimsg.artifact.brew_build_target.substring(7,8)
        platform = cimsg.artifact.brew_build_target.substring(9,15).toLowerCase()
    }
    if (buildType == 'signed-compose') {
        majorVer = cimsg["compose-id"].substring(7,8)
        minorVer = cimsg["compose-id"].substring(9,10)
        platform = cimsg["compose-id"].substring(11,17).toLowerCase()
    }
    if (buildType == 'signed-container-image') {
        majorVer = cimsg.tag.name.substring(5,6)
        minorVer = cimsg.tag.name.substring(7,8)
        platform = cimsg.tag.name.substring(9,15).toLowerCase()
    }
    if (buildType == 'released') {
        majorVer = cimsg.tag.name.substring(5,6)
        minorVer = cimsg.tag.name.substring(7,8)
        platform = cimsg.tag.name.substring(9,15).toLowerCase()
    }
    if (majorVer && minorVer && platform) {
        return ["major_version":majorVer, "minor_version":minorVer, "platform":platform]
    }
    error "Required values are not obtained.."
}

def fetchCephVersion(def baseUrl) {
    /*
        Fetches ceph version using compose base url
    */
    baseUrl += "/compose/Tools/x86_64/os/Packages/"
    println baseUrl
    def document = Jsoup.connect(baseUrl).get().toString()
    def cephVer = document.findAll(/"ceph-common-([\w.-]+)\.([\w.-]+)"/)[0].findAll(
        /([\d]+)\.([\d]+)\.([\d]+)\-([\d]+)/
    )

    println cephVer
    if (! cephVer) {
        error "ceph version not found.."
    }

    return cephVer[0]
}

def setLock(def majorVer, def minorVer) {
    /*
        create a lock file
    */
    def defaultFileDir = "/ceph/cephci-jenkins/latest-rhceph-container-info"
    def lockFile = "${defaultFileDir}/RHCEPH-${majorVer}.${minorVer}.lock"
    def lockFileExists = sh (returnStatus: true, script: "ls -l ${lockFile}")
    if (lockFileExists != 0) {
        println "RHCEPH-${majorVer}.${minorVer}.lock does not exist. creating it"
        sh(script: "touch ${lockFile}")
        return
    }
    def startTime = System.currentTimeMillis()
    while( (System.currentTimeMillis()-startTime) < 600000 ) {
        sleep(2)
        lockFilePresent = sh (returnStatus: true, script: "ls -l ${lockFile}")
        if (lockFilePresent != 0) {
            sh(script: "touch ${lockFile}")
            return
        }
    }
    error "Lock file: RHCEPH-${majorVer}.${minorVer}.lock already exist.can not create lock file"
}

def unSetLock(def majorVer, def minorVer) {
    /* Unset a lock file */
    def defaultFileDir = "/ceph/cephci-jenkins/latest-rhceph-container-info"
    def lockFile = "${defaultFileDir}/RHCEPH-${majorVer}.${minorVer}.lock"
    sh(script: "rm -f ${lockFile}")
}

def readFromReleaseFile(
    def majorVer,
    def minorVer,
    def lockFlag=true,
    def location="/ceph/cephci-jenkins/latest-rhceph-container-info"
    ) {
    /*
        Method to set lock and read content from the release yaml file.
    */
    def releaseFile = "RHCEPH-${majorVer}.${minorVer}.yaml"
    if (lockFlag) {
        setLock(majorVer, minorVer)
    }
    def dataContent = yamlToMap(releaseFile, location)
    println "content of release file is: ${dataContent}"

    return dataContent
}

def writeToReleaseFile(
    def majorVer,
    def minorVer,
    def dataContent,
    def location="/ceph/cephci-jenkins/latest-rhceph-container-info"
    ) {
    /*
        Method write content from the release yaml file and unset the lock.
    */
    def releaseFile = "RHCEPH-${majorVer}.${minorVer}.yaml"
    writeYaml file: "${location}/${releaseFile}", data: dataContent, overwrite: true
    unSetLock(majorVer, minorVer)
}

def compareCephVersion(def oldCephVer, def newCephVer) {
    /*
        compares new and old ceph versions.
        returns 0 if equal
        returns 1 if new ceph version is greater than old ceph version
        returns -1 if new ceph version is lesser than old ceph version

        example for ceph version: 16.2.0-117, 14.2.11-190
    */

    if (newCephVer == oldCephVer) {
        return 0
    }

    def oldVer = oldCephVer.split("\\.|-").collect { it.toInteger() }
    def newVer = newCephVer.split("\\.|-").collect { it.toInteger() }

    if (newVer[0] > oldVer[0]) {
        return 1
    }
    else if (newVer[0] < oldVer[0]) {
        return -1
    }

    if (newVer[1] > oldVer[1]) {
        return 1
    }
    else if (newVer[1] < oldVer[1]) {
        return -1
    }

    if (newVer[2] > oldVer[2]) {
        return 1
    }
    else if (newVer[2] < oldVer[2]) {
        return -1
    }

    if (newVer[3] > oldVer[3]) {
        return 1
    }
    else if (newVer[3] < oldVer[3]) {
        return -1
    }

}

def SendUMBMessage(def msgMap, def overrideTopic, def msgType) {
    /* Trigger a UMB message. */
    def msgContent = writeJSON returnText: true, json: msgMap
    def msgProperties = """ PRODUCT = Red Hat Ceph Storage
        TOOL = cephci
    """

    sendCIMessage ([
        providerName: 'Red Hat UMB',
        overrides: [topic: "${overrideTopic}"],
        messageContent: "${msgContent}",
        messageProperties: msgProperties,
        messageType: msgType,
        failOnError: true
    ])

}

def sendEmail(
    def testResults,
    def artifactDetails,
    def tierLevel,
    def subjectPrefix="Nightly Pipeline",
    def toList="ceph-qe-list@redhat.com"
    ) {
    /*
        Send an Email
        Arguments:
            testResults: map of the test suites and its status
                Example: testResults = [
                                    "01_deploy": ["status": "PASS",
                                                  "log-dir": "file_path1/"],
                                    "02_object": ["status": "PASS",
                                                  "log-dir": "file_path2/"]
                                ]
            artifactDetails: Map of artifact details
                Example: artifactDetails = ["composes": ["rhe-7": "composeurl1",
                                                         "rhel-8": "composeurl2"],
                                            "product": "Redhat",
                                            "version": "RHCEPH-5.0",
                                            "ceph_version": "16.2.0-117",
                                            "repository": "repositoryname"]
            tierLevel:
                Example: Tier0, Tier1, CVP..
    */
    def status = "STABLE"
    def body = readFile(file: "pipeline/vars/emailable-report.html")

    body += "<body>"
    body += "<h3><u>Test Summary</u></h3>"
    body += "<table>"
    body += "<tr><th>Test Suite</th><th>Result</th></tr>"

    testResults.each{k,v->
        def test_name = k.replace("-", " ")
        body += "<tr><td>${test_name.capitalize()}</td><td>${v['status']}</td></tr>"
    }

    body += "</table><br />"
    body += "<h3><u>Test Artifacts</u></h3>"
    body += "<table>"

    if (artifactDetails.product) {
        body += "<tr><td>Product</td><td>${artifactDetails.product}</td></tr>"
    }
    if (artifactDetails.version) {
        body += "<tr><td>Version</td><td>${artifactDetails.version}</td></tr>"
    }
    if (artifactDetails.ceph_version) {
        body += "<tr><td>Ceph Version </td><td>${artifactDetails.ceph_version}</td></tr>"
    }
    if (artifactDetails.composes) {
        body += "<tr><td>Composes</td><td>${artifactDetails.composes}</td></tr>"
    }
    if (artifactDetails.repository) {
        body += "<tr><td>Container Image</td><td>${artifactDetails.repository}</td></tr>"
    }
    if (artifactDetails.log) {
        body += "<tr><td>Log</td><td>${artifactDetails.log}</td></tr>"
    } else {
        body += "<tr><td>Log</td><td>${env.BUILD_URL}</td></tr>"
    }
    if ( artifactDetails.buildArtifacts ){
        body += "</table><h3><u>Build Artifacts</u></h3><table>"

        if (artifactDetails.buildArtifacts.composes) {
            body += "<tr><td>Build Composes</td><td>${artifactDetails.buildArtifacts.composes}</td></tr>"
        }
        if (artifactDetails.buildArtifacts.repository) {
            body += "<tr><td>Container Image</td><td>${artifactDetails.buildArtifacts.repository}</td></tr>"
        }
    }

    body += "</table><br /></body></html>"

    if ('FAIL' in fetchStageStatus(testResults)) {
        if(toList == "ceph-qe-list@redhat.com"){
            toList = "cephci@redhat.com"
        }
        status = "UNSTABLE"
    }

<<<<<<< HEAD
    def subject = "[Nightly Pipeline] ${tierLevel.capitalize()} test report status of ${artifactDetails.version} - ${artifactDetails.ceph_version} is ${status}"
=======
    def subject = "${subjectPrefix} ${tierLevel.capitalize()} test report status of ${artifactDetails.version} - ${artifactDetails.ceph_version} is ${status}"
>>>>>>> 631d7b91

    emailext (
        mimeType: 'text/html',
        subject: "${subject}",
        body: "${body}",
        from: "cephci@redhat.com",
        to: "${toList}"
    )
}

def sendGChatNotification(def testResults, def tierLevel) {
    /*
        Send a GChat notification.
        Plugin used:
            googlechatnotification which allows to post build notifications to a Google
            Chat Messenger groups.
            parameter:
                url: Mandatory String parameter.
                     Single/multiple comma separated HTTP URLs or/and single/multiple
                     comma separated Credential IDs.
                message: Mandatory String parameter.
                         Notification message to be sent.
    */
    def ciMsg = getCIMessageMap()
    def status = "STABLE"
    if ('FAIL' in fetchStageStatus(testResults)) {
        status = "UNSTABLE"
    }

    def msg= "Run for ${ciMsg.artifact.nvr}:${tierLevel} is ${status}.Log:${env.BUILD_URL}"
    googlechatnotification(url: "id:rhcephCIGChatRoom", message: msg)
}

def executeTestScript(def scriptPath, def cliArgs) {
   /* Executes the test script */
    def rc = "PASS"

    catchError(
        message: 'STAGE_FAILED',
        buildResult: 'FAILURE',
        stageResult: 'FAILURE'
        ) {
        try {
            sh(script: "sh ${scriptPath} ${cliArgs}")
        } catch(Exception err) {
            rc = "FAIL"
            println err.getMessage()
            error "Encountered an error"
        }
    }
    println "exit status: ${rc}"

    return rc
}

def generateRandomString() {
    return sh(
        script: "cat /dev/urandom | tr -cd 'a-z0-9' | head -c 5",
        returnStdout: true
    ).trim()
}

def fetchStages(
    def scriptArg, def tierLevel, def testResults,
    def rhcephversion=null, def scriptPathPrefix='pipeline/scripts'
    ) {
    /*
        Return all the scripts found under
        cephci/pipeline/scripts/<MAJOR>/<MINOR>/<TIER-x>/*.sh
        as pipeline Test Stages.

           example: cephci/pipeline/scripts/5/0/tier-0/*.sh

        MAJOR   -   RHceph major version (ex., 5)
        MINOR   -   RHceph minor version (ex., 0)
        TIER-x  -   Tier level number (ex., tier-0)
    */
    def RHCSVersion = [:]
    if ( scriptArg.contains('released') ) {
        RHCSVersion = fetchMajorMinorOSVersion("released")
    } else if ( rhcephversion ) {
        RHCSVersion["major_version"] = rhcephversion.substring(7,8)
        RHCSVersion["minor_version"] = rhcephversion.substring(9,10)
    } else {
        RHCSVersion = getRHCSVersionFromArtifactsNvr()
    }

    def majorVersion = RHCSVersion.major_version
    def minorVersion = RHCSVersion.minor_version

    def scriptPath = "${env.WORKSPACE}/${scriptPathPrefix}/${majorVersion}/${minorVersion}/${tierLevel}/"

    def testStages = [:]
    def scriptFiles = sh (returnStdout: true, script: "ls ${scriptPath}*.sh | cat")
    if (! scriptFiles ){
        return testStages
    }

    def fileNames = scriptFiles.split("\\n")
    for (filePath in fileNames) {
        def fileName = filePath.tokenize("/")[-1].tokenize(".")[0]
        def scriptArgTmp = scriptArg
        testResults[fileName] = [:]

        // If ibmc, add log directory to capture xml files
        if ( scriptArgTmp.contains('--cloud ibmc') ) {
            def logDir = "${env.WORKSPACE}/logs/${generateRandomString()}-${currentBuild.number}"
            println("Create log directory ${logDir} for ${filePath} test suite run")

            sh script: "mkdir -p ${logDir}"
            testResults[fileName]["log-dir"] = logDir
            scriptArgTmp = "${scriptArgTmp} --log-dir ${logDir} "
        }

        testStages[fileName] = {
            stage(fileName) {
                def absFile = "${scriptPath}${fileName}.sh"
                testResults[fileName]["status"] = executeTestScript(absFile, scriptArgTmp)
            }
        }
    }

    println "Test Stages - ${testStages}"
    return testStages
}

def buildArtifactsDetails(def content, def ciMsgMap, def phase) {
    /* Return artifacts details using release content */
    return [
        "composes": content[phase]["composes"],
        "product": "Red Hat Ceph Storage",
        "version": ciMsgMap["artifact"]["nvr"],
        "ceph_version": content[phase]["ceph-version"],
        "repository": content[phase]["repository"]
    ]
}

def uploadCompose(def rhBuild, def cephVersion, def baseUrl) {
    /*
        This method is a wrapper around upload_compose.py which passes the given
        arguments to the upload_compose script. It supports

        Args:
            rhBuild     RHCS Build in the format ceph-<major>.<minor>-<platform>
            cephVersion The ceph version
            baseUrl     The compose base URL
    */
    try {
        def cpFile = "sudo cp ${env.HOME}/.cephci.yaml /root/"
        def cmd = "sudo ${env.WORKSPACE}/.venv/bin/python"
        def scriptFile = "pipeline/scripts/ci/upload_compose.py"
        def args = "${rhBuild} ${cephVersion} ${baseUrl}"

        sh script: "${cpFile} && ${cmd} ${scriptFile} ${args}"
    } catch(Exception exc) {
        println "Encountered a failure during compose upload."
        println exc
    }
}

def uploadResults(def objKey, def dirName, def bucketName="qe-ci-reports") {
    /*
        Uploads the given directory to COS using cos_cli.py module

        example: python3 cos_cli.py upload xunit.xml dirName/objKey bucket-1

        Args:
            objKey      Prefix to be used for uploaded objects.
            dirName     Name of the directory to be uploaded.
            bucketName  Name of the bucket to which the contents are uploaded.
    */
    try {
        def cpFile = "sudo cp ${env.HOME}/.cephci.yaml /root/"
        def cmd = "sudo ${env.WORKSPACE}/.venv/bin/python"
        def scriptFile = "pipeline/scripts/ci/cos_cli.py"
        def args = "upload_directory ${dirName} ${objKey} ${bucketName}"

        sh script: "${cpFile} && ${cmd} ${scriptFile} ${args}"
    } catch(Exception exc) {
        println "Encountered a failure during uploading of results."
        println exc
    }
}

def prepareIbmNode() {
    /*
        Installs the required packages needed by the IBM Jenkins node to
        run and execute the cephci test suites. IbmDetails
    */
    withCredentials([
        file(credentialsId: 'cephCIIBMCToken', variable: 'ibmDetails'),
        file(credentialsId: 'cephCIConf', variable: 'cephciDetails')
        ]) {

        def ibmFileExists = sh(
            returnStatus: true,
            script: "ls -l ${env.HOME}/osp-cred-ci-2.yaml"
            )

        if ( ibmFileExists != 0 ) {
            println "${env.HOME}/osp-cred-ci-2.yaml does not exist. creating it"
            writeFile file: "${env.HOME}/osp-cred-ci-2.yaml", text: readFile(ibmDetails)
        }
        def cephciFileExists = sh(
            returnStatus: true,
            script: "ls -l ${env.HOME}/.cephci.yaml"
            )
        if ( cephciFileExists != 0 ) {
            println "${env.HOME}/.cephci.yaml does not exist. creating it"
            writeFile file: "${env.HOME}/.cephci.yaml", text: readFile(cephciDetails)
        }
        sh "rm -rf .venv"
        sh "python3 -m venv .venv"
        sh ".venv/bin/python -m pip install --upgrade pip"
        sh ".venv/bin/python -m pip install -r requirements.txt"
        println "Done preparing the node"
    }
}

def recipeFileExist(def rhcephVersion, def recipeFile, def infra) {
    /*
        Method to check existence of recipe file.
    */
    def fileExist = sh(
        returnStatus: true,
        script: "ssh $infra \"sudo ls -l $recipeFile\""
        )
    if (fileExist != 0) {
        error "Recipe file ${rhcephVersion}.yaml does not exist.."
    }
}

def readFromRecipeFile(def rhcephVersion, def infra="10.245.4.89") {
    /*
        Method to read content from the recipe file.
    */
    def recipeFile = "/data/site/recipe/${rhcephVersion}.yaml"
    recipeFileExist(rhcephVersion, recipeFile, infra)

    def content = sh(
        script: "ssh ${infra} \"yq e '.' ${recipeFile}\"", returnStdout: true
    )
    def contentMap = readYaml text: content

    return contentMap
}

def writeToRecipeFile(
    def buildType, def rhcephVersion, def dataPhase, def infra="10.245.4.89"
    ) {
    /*
        Method to update content to the recipe file
    */
    def recipeFile = "/data/site/recipe/${rhcephVersion}.yaml"
    recipeFileExist(rhcephVersion, recipeFile, infra)
    sh "ssh $infra \"yq eval -i '.$dataPhase = .$buildType' $recipeFile\""
}

def executeTestSuite(
    def cliArgs, def cleanup_on_success=true, def cleanup_on_failure=true
    ) {
    /*
        This method executes a single test suite and also performs cleanup of the VM.

        Args:
            cliArgs - argument to be passed to run.py
    */
    def rc = "PASS"
    def randString = sh(
        script: "cat /dev/urandom | tr -cd 'a-z0-9' | head -c 5",
        returnStdout: true
    ).trim()
    def vmPrefix = "ci-${randString}"
    def baseCmd = ".venv/bin/python run.py --log-level DEBUG"
    baseCmd += " --osp-cred ${env.HOME}/osp-cred-ci-2.yaml"

    try {
        sh(script: "${baseCmd} --instances-name ${vmPrefix} ${cliArgs}")
    } catch (err) {
        rc = "FAIL"
        println err
        currentBuild.result = 'FAILURE'
    } finally {
        if ((cleanup_on_success && cleanup_on_failure) ||
            (cleanup_on_success && rc == 'PASS') ||
            (cleanup_on_failure && rc == 'FAIL'))
        {
            sh(script: "${baseCmd} --cleanup ${vmPrefix}")
        } else {
            println "Not performing cleanup of cluster."
        }
    }

    return [ "result": rc, "instances-name": vmPrefix]
}

def configureRpPreProc(
    def rpPreprocFile=".rp_preproc_conf.yaml",
    def location="/ceph/cephci-jenkins"
    ) {
    /*
        This definition is to configure rclone to access IBM-COS
    */
    try {
        def tmpString = generateRandomString()
        def rp_preproc_dir = "${env.WORKSPACE}/rp_preproc-${tmpString}"

        sh script: "mkdir -p ${rp_preproc_dir}/payload"
        credsRpProc = yamlToMap(rpPreprocFile, location)

        return [rp_preproc_dir, credsRpProc]
    } catch(Exception err) {
        println err.getMessage()
        error "Encountered an error"
    }
}

def uploadTestResults(def sourceDir, def credPreproc, def runProperties) {
    /*
        upload Xunit Xml file to report portal and polarion

        - move xml file to ${preprocDir}/payload/results
        - configure rp_preproc launch
        - upload xml file to report portal using rp_preproc
        - rclone delete xml file
        - upload test run results to polarion

        Args:
            sourceDir       Working directory containing payload
            credPreproc     rp_preproc creds
            runProperties   Metadata information about the launch.
    */
    def msgMap = getCIMessageMap()
    def credFile = "${sourceDir}/config.json"

    // Configure rp_preproc launch
    def launchConfig = [
        "name": "${runProperties['version']} - ${runProperties['stage']}",
        "description": "Test executed on ${runProperties['date']}",
        "attributes": [
            "ceph_version": runProperties["ceph_version"],
            "rhcs": runProperties["version"].split('-')[1],
            "tier": runProperties["stage"],
        ]
    ]
    credPreproc["reportportal"]["launch"] = launchConfig
    writeJSON file: credFile, json: credPreproc

    // Upload xml file to report portal
    sh(script: "./.venv/bin/rp_preproc -c ${credFile} -d ${sourceDir}/payload")

    // Upload test result to polarion using xUnit Xml file
    withCredentials([
        usernamePassword(
            credentialsId: 'psi-ceph-jenkins',
            usernameVariable: 'OSPUSER',
            passwordVariable: 'OSPCRED'
        )
    ]){
        def polarionUrl = "https://polarion.engineering.redhat.com/polarion/import/xunit"
        def xmlFiles = sh (returnStdout: true, script: "ls ${sourceDir}/payload/results/*.xml | cat")
        if (! xmlFiles ){
            return
        }
        def cmdArgs = "curl -k -u '${OSPUSER}:${OSPCRED}' -X POST -F file=@FILE_NAME ${polarionUrl}"
        def xmlFileNames = xmlFiles.split("\\n")
        for (filePath in xmlFileNames) {
            def localCmd = cmdArgs.replace("FILE_NAME", filePath)
            sh script: "${localCmd}"
        }
    }
}

return this;<|MERGE_RESOLUTION|>--- conflicted
+++ resolved
@@ -366,11 +366,7 @@
         status = "UNSTABLE"
     }
 
-<<<<<<< HEAD
     def subject = "[Nightly Pipeline] ${tierLevel.capitalize()} test report status of ${artifactDetails.version} - ${artifactDetails.ceph_version} is ${status}"
-=======
-    def subject = "${subjectPrefix} ${tierLevel.capitalize()} test report status of ${artifactDetails.version} - ${artifactDetails.ceph_version} is ${status}"
->>>>>>> 631d7b91
 
     emailext (
         mimeType: 'text/html',
