--- conflicted
+++ resolved
@@ -123,13 +123,11 @@
         status = "UNSTABLE"
     }
 
-<<<<<<< HEAD
     if (tierLevel == "live"){
         def subject = "${run_type} for ${artifactDetails.version} is ${status}"
     }
 
     def subject = "${run_type} for ${tierLevel.capitalize()} ${stageLevel.capitalize()} test report status of ${artifactDetails.version} - ${artifactDetails.ceph_version} is ${status}"
-=======
     def subject = ""
     if (run_type == "upstream") {
         subject = "Upstream test report status of ceph version:${artifactDetails.ceph_version} is ${status}"
@@ -228,7 +226,6 @@
     }
     if ( artifactDetails.buildArtifacts ){
         body += "</table><h3><u>Build Artifacts</u></h3><table>"
->>>>>>> dd9006a8
 
         if (artifactDetails.buildArtifacts.composes) {
             body += "<tr><td>Build Composes</td><td>${artifactDetails.buildArtifacts.composes}</td></tr>"
