/* Library module that contains methods used across Ceph QE CI pipeline. */

import org.jsoup.Jsoup

def fetchCephVersion(def baseUrl) {
    /*
        Fetches ceph version using compose base url
    */
    baseUrl += "/compose/Tools/x86_64/os/Packages/"
    println baseUrl
    def document = Jsoup.connect(baseUrl).get().toString()
    def cephVer = document.findAll(/"ceph-common-([\w.-]+)\.([\w.-]+)"/)[0].findAll(
        /([\d]+)\.([\d]+)\.([\d]+)\-([\d]+)/
    )

    println cephVer
    if (! cephVer) {
        error "ceph version not found.."
    }

    return cephVer[0]
}

def writeToReleaseFile(
    def majorVer,
    def minorVer,
    def dataContent,
    def location="/ceph/cephci-jenkins/latest-rhceph-container-info"
    ) {
    /*
        Method write content from the release yaml file and unset the lock.
    */
    def releaseFile = "RHCEPH-${majorVer}.${minorVer}.yaml"
    writeYaml file: "${location}/${releaseFile}", data: dataContent, overwrite: true
    unSetLock(majorVer, minorVer)
}

def sendEmail(
    def run_type,
    def testResults,
    def artifactDetails,
    def tierLevel = null,
    def stageLevel = null,
    def toList="rlepaksh@redhat.com"
    ) {
    /*
        Send an Email
        Arguments:
            testResults: map of the test suites and its status
                Example: testResults = [
                                    "01_deploy": ["status": "PASS",
                                                  "log-dir": "file_path1/"],
                                    "02_object": ["status": "PASS",
                                                  "log-dir": "file_path2/"]
                                ]
            artifactDetails: Map of artifact details
                Example: artifactDetails = ["composes": ["rhe-7": "composeurl1",
                                                         "rhel-8": "composeurl2"],
                                            "product": "Redhat",
                                            "version": "RHCEPH-5.0",
                                            "ceph_version": "16.2.0-117",
                                            "repository": "repositoryname"]
            tierLevel:
                Example: Tier0, Tier1, CVP..

            stageLevel:
                Example: Stage-0, Stage-1..
    */
    def status = "STABLE"
    def body = readFile(file: "pipeline/vars/emailable-report.html")

    body += "<body>"
    body += "<h3><u>Test Summary</u></h3>"
    body += "<table>"
    body += "<tr><th>Test Suite</th><th>Result</th></tr>"

    testResults.each{k,v->
        def test_name = k.replace("-", " ")
        body += "<tr><td>${test_name.capitalize()}</td><td>${v['status']}</td></tr>"
    }

    body += "</table><br />"
    body += "<h3><u>Test Artifacts</u></h3>"
    body += "<table>"

    if (artifactDetails.product) {
        body += "<tr><td>Product</td><td>${artifactDetails.product}</td></tr>"
    }
    if (artifactDetails.version) {
        body += "<tr><td>Version</td><td>${artifactDetails.version}</td></tr>"
    }
    if (artifactDetails.ceph_version) {
        body += "<tr><td>Ceph Version </td><td>${artifactDetails.ceph_version}</td></tr>"
    }
    if (artifactDetails.composes) {
        body += "<tr><td>Composes</td><td>${artifactDetails.composes}</td></tr>"
    }
    if (artifactDetails.repository) {
        body += "<tr><td>Container Image</td><td>${artifactDetails.repository}</td></tr>"
    }
    if (artifactDetails.log) {
        body += "<tr><td>Log</td><td>${artifactDetails.log}</td></tr>"
    } else {
        body += "<tr><td>Log</td><td>${env.BUILD_URL}</td></tr>"
    }
    if ( artifactDetails.buildArtifacts ){
        body += "</table><h3><u>Build Artifacts</u></h3><table>"

        if (artifactDetails.buildArtifacts.composes) {
            body += "<tr><td>Build Composes</td><td>${artifactDetails.buildArtifacts.composes}</td></tr>"
        }
        if (artifactDetails.buildArtifacts.repository) {
            body += "<tr><td>Container Image</td><td>${artifactDetails.buildArtifacts.repository}</td></tr>"
        }
    }

    body += "</table><br /></body></html>"

    if ('FAIL' in fetchStageStatus(testResults)) {
        if(toList == "ceph-qe-list@redhat.com"){
            toList = "rlepaksh@redhat.com"
        }
        status = "UNSTABLE"
    }

    if (tierLevel == "live"){
        def subject = "${run_type} for ${artifactDetails.version} is ${status}"
    }

    def subject = "${run_type} for ${tierLevel.capitalize()} ${stageLevel.capitalize()} test report status of ${artifactDetails.version} - ${artifactDetails.ceph_version} is ${status}"
    def subject = ""
    if (run_type == "upstream") {
        subject = "Upstream test report status of ceph version:${artifactDetails.ceph_version} is ${status}"
    } else {
        subject = "${run_type} for ${tierLevel.capitalize()} ${stageLevel.capitalize()} test report status of ${artifactDetails.version} - ${artifactDetails.ceph_version} is ${status}"
    }

    emailext (
        mimeType: 'text/html',
        subject: "${subject}",
        body: "${body}",
        from: "cephci@redhat.com",
        to: "${toList}"
    )
}

<<<<<<< HEAD
=======
def sendConsolidatedEmail(
    def run_type,
    def testResults,
    def artifactDetails,
    def majorVersion,
    def minorVersion,
    def cephVersion,
    def toList="ceph-qe-list@redhat.com"
    ) {
    /*
        Send an Email
        Arguments:
            testResults: map of the test suites and its status
                Example: testResults = [
                                    "01_deploy": ["status": "PASS",
                                                  "log-dir": "file_path1/"],
                                    "02_object": ["status": "PASS",
                                                  "log-dir": "file_path2/"]
                                ]
            artifactDetails: Map of artifact details
                Example: artifactDetails = ["composes": ["rhe-7": "composeurl1",
                                                         "rhel-8": "composeurl2"],
                                            "product": "Redhat",
                                            "version": "RHCEPH-5.0",
                                            "ceph_version": "16.2.0-117",
                                            "repository": "repositoryname"]
            tierLevel:
                Example: Tier0, Tier1, CVP..

            stageLevel:
                Example: Stage-0, Stage-1..
    */
    def status = "STABLE"
    def body = readFile(file: "pipeline/vars/emailable-report.html")
    def color = "82E0AA"

    body += "<body>"
    body += "<h3><u>Test Summary</u></h3>"
    body += "<table>"
    body += "<tr><th>Tier Level</th><th>Stage Level</th><th>Result</th></tr>"

    textBody = testResults.sort()
    textBody.each{k,v->
        if(k.indexOf("tier") >= 0){
            def stageResults = v["results"].sort()
            stageResults.each{stage,result->
                if(result == "FAILURE"){
                    color = "F1948A"
                } else {
                    color = "82E0AA"
                }
                body += "<tr bgcolor=${color}><td>${k}</td><td>${stage}</td><td>${result}</td></tr>"
            }
        }
    }

    body += "</table><br />"
    body += "<h3><u>Test Artifacts</u></h3>"
    body += "<table>"

    if (artifactDetails.product) {
        body += "<tr><td>Product</td><td>${artifactDetails.product}</td></tr>"
    }
    if (artifactDetails.version) {
        body += "<tr><td>Version</td><td>${artifactDetails.version}</td></tr>"
    }
    if (artifactDetails.ceph_version) {
        body += "<tr><td>Ceph Version </td><td>${artifactDetails.ceph_version}</td></tr>"
    }
    if (artifactDetails.composes) {
        body += "<tr><td>Composes</td><td>${artifactDetails.composes}</td></tr>"
    }
    if (artifactDetails.repository) {
        body += "<tr><td>Container Image</td><td>${artifactDetails.repository}</td></tr>"
    }
    if (artifactDetails.log) {
        body += "<tr><td>Log</td><td>${artifactDetails.log}</td></tr>"
    } else {
        body += "<tr><td>Log</td><td>${env.BUILD_URL}</td></tr>"
    }
    if ( artifactDetails.buildArtifacts ){
        body += "</table><h3><u>Build Artifacts</u></h3><table>"

        if (artifactDetails.buildArtifacts.composes) {
            body += "<tr><td>Build Composes</td><td>${artifactDetails.buildArtifacts.composes}</td></tr>"
        }
        if (artifactDetails.buildArtifacts.repository) {
            body += "<tr><td>Container Image</td><td>${artifactDetails.buildArtifacts.repository}</td></tr>"
        }
    }

    body += "</table><br /></body></html>"

    if ('FAIL' in fetchStageStatus(testResults)) {
        if(toList == "ceph-qe-list@redhat.com"){
            toList = "cephci@redhat.com"
        }
        status = "UNSTABLE"
    }

    def subject = "RHCEPH ${majorVersion}.${minorVersion} - ${cephVersion} ${run_type} test execution report"
    emailext (
        mimeType: 'text/html',
        subject: "${subject}",
        body: "${body}",
        from: "cephci@redhat.com",
        to: "${toList}"
    )
}

>>>>>>> e1427994
def sendGChatNotification(def run_type, def testResults, def tierLevel, def stageLevel= null, def build_url= null, def rhcephVersion= null) {
    /*
        Send a GChat notification.
        Plugin used:
            googlechatnotification which allows to post build notifications to a Google
            Chat Messenger groups.
            parameter:
                url: Mandatory String parameter.
                     Single/multiple comma separated HTTP URLs or/and single/multiple
                     comma separated Credential IDs.
                message: Mandatory String parameter.
                         Notification message to be sent.
                         Notification message to be sent.
    */
    def ciMsg = getCIMessageMap()
    def status = "STABLE"
    if ('FAIL' in fetchStageStatus(testResults)) {
        status = "UNSTABLE"
    }
    if (! build_url){
        build_url = "${env.BUILD_URL}"
    }
    if (tierLevel == "live"){
           def msg= "${run_type} for RHCEPH-${rhcephVersion} is ${status}.Log:${build_url}"
    }
    def msg= "${run_type} for ${ciMsg.artifact.nvr}:${tierLevel} ${stageLevel} is ${status}.Log:${build_url}"
    googlechatnotification(url: "id:rhcephCIGChatRoom", message: msg)
}

def generateRandomString() {
    return sh(
        script: "cat /dev/urandom | tr -cd 'a-z0-9' | head -c 5",
        returnStdout: true
    ).trim()
}

def buildArtifactsDetails(def content, def ciMsgMap, def phase) {
    /* Return artifacts details using release content */
    return [
        "composes": content[phase]["composes"],
        "product": "Red Hat Ceph Storage",
        "version": ciMsgMap,
        "ceph_version": content[phase]["ceph-version"],
        "repository": content[phase]["repository"]
    ]
}

def uploadCompose(def rhBuild, def cephVersion, def baseUrl) {
    /*
        This method is a wrapper around upload_compose.py which passes the given
        arguments to the upload_compose script. It supports

        Args:
            rhBuild     RHCS Build in the format ceph-<major>.<minor>-<platform>
            cephVersion The ceph version
            baseUrl     The compose base URL
    */
    try {
        def cpFile = "sudo cp ${env.HOME}/.cephci.yaml /root/"
        def cmd = "sudo ${env.WORKSPACE}/.venv/bin/python"
        def scriptFile = "pipeline/scripts/ci/upload_compose.py"
        def args = "${rhBuild} ${cephVersion} ${baseUrl}"

        sh script: "${cpFile} && ${cmd} ${scriptFile} ${args}"
    } catch(Exception exc) {
        println "Encountered a failure during compose upload."
        println exc
    }
}

def uploadResults(def objKey, def dirName, def bucketName="qe-ci-reports") {
    /*
        Uploads the given directory to COS using cos_cli.py module

        example: python3 cos_cli.py upload xunit.xml dirName/objKey bucket-1

        Args:
            objKey      Prefix to be used for uploaded objects.
            dirName     Name of the directory to be uploaded.
            bucketName  Name of the bucket to which the contents are uploaded.
    */
    try {
        def cpFile = "sudo cp ${env.HOME}/.cephci.yaml /root/"
        def cmd = "sudo ${env.WORKSPACE}/.venv/bin/python"
        def scriptFile = "pipeline/scripts/ci/cos_cli.py"
        def args = "upload_directory ${dirName} ${objKey} ${bucketName}"

        sh script: "${cpFile} && ${cmd} ${scriptFile} ${args}"
    } catch(Exception exc) {
        println exc
        error "Encountered a failure during uploading of results."
    }
}

def writeToRecipeFile(
    def buildType, def rhcephVersion, def dataPhase, def currentStage, def status, def infra="10.245.4.89"
    ) {
    /*
        Method to update content to the recipe file
    */
    def result = "results"
    def recipeFile = "/data/site/recipe/${rhcephVersion}.yaml"
    recipeFileExist(rhcephVersion, recipeFile, infra)
    if("${buildType}" == "latest" || "${currentStage}" == "stage-1"){
        sh "ssh $infra \"yq eval -i '.$dataPhase = .latest' $recipeFile\""
        sh "ssh $infra \"yq e -i '.$dataPhase.$result.$currentStage = \\\"$status\\\"' $recipeFile\""
    }
    else{
        sh "ssh $infra \"yq e -i '.$dataPhase.$result.$currentStage = \\\"$status\\\"' $recipeFile\""
    }
}

def executeTestSuite(
    def cliArgs, def cleanup_on_success=true, def cleanup_on_failure=true
    ) {
    /*
        This method executes a single test suite and also performs cleanup of the VM.

        Args:
            cliArgs - argument to be passed to run.py
    */
    def rc = "PASS"
    def randString = sh(
        script: "cat /dev/urandom | tr -cd 'a-z0-9' | head -c 5",
        returnStdout: true
    ).trim()
    def vmPrefix = "ci-${randString}"
    def baseCmd = ".venv/bin/python run.py --log-level DEBUG"
    baseCmd += " --osp-cred ${env.HOME}/osp-cred-ci-2.yaml"

    try {
        sh (script: "${baseCmd} --instances-name ${vmPrefix} ${cliArgs}")
    } catch (err) {
        rc = "FAIL"
        println err
        currentBuild.result = 'FAILURE'
    } finally {
        if ((cleanup_on_success && cleanup_on_failure) ||
            (cleanup_on_success && rc == 'PASS') ||
            (cleanup_on_failure && rc == 'FAIL'))
        {
            sh(script: "${baseCmd} --cleanup ${vmPrefix}")
        } else {
            println "Not performing cleanup of cluster."
        }
    }

    return [ "result": rc, "instances-name": vmPrefix]
}

def configureRpPreProc(
    def rpPreprocFile=".rp_preproc_conf.yaml",
    def location="/ceph/cephci-jenkins"
    ) {
    /*
        This definition is to configure rclone to access IBM-COS
    */
    try {
        def tmpString = generateRandomString()
        def rp_preproc_dir = "${env.WORKSPACE}/rp_preproc-${tmpString}"

        sh script: "mkdir -p ${rp_preproc_dir}/payload"
        credsRpProc = yamlToMap(rpPreprocFile, location)

        return [rp_preproc_dir, credsRpProc]
    } catch(Exception err) {
        println err.getMessage()
        error "Encountered an error"
    }
}

def uploadTestResults(def sourceDir, def credPreproc, def runProperties) {
    /*
        upload Xunit Xml file to report portal and polarion

        - move xml file to ${preprocDir}/payload/results
        - configure rp_preproc launch
        - upload xml file to report portal using rp_preproc
        - rclone delete xml file
        - upload test run results to polarion

        Args:
            sourceDir       Working directory containing payload
            credPreproc     rp_preproc creds
            runProperties   Metadata information about the launch.
    */
    def msgMap = getCIMessageMap()
    def credFile = "${sourceDir}/config.json"

    // Configure rp_preproc launch
    def launchConfig = [
        "name": "${runProperties['version']} - ${runProperties['stage']}",
        "description": "Test executed on ${runProperties['date']}",
        "attributes": [
            "ceph_version": runProperties["ceph_version"],
            "rhcs": runProperties["version"].split('-')[1],
            "tier": runProperties["stage"],
        ]
    ]
    credPreproc["reportportal"]["launch"] = launchConfig
    writeJSON file: credFile, json: credPreproc

    // Upload xml file to report portal
    sh(script: ".venv/bin/python utility/rp_client.py -c ${credFile} -d ${sourceDir}/payload")

    // Upload test result to polarion using xUnit Xml file
    withCredentials([
        usernamePassword(
            credentialsId: 'psi-ceph-jenkins',
            usernameVariable: 'OSPUSER',
            passwordVariable: 'OSPCRED'
        )
    ]){
        def polarionUrl = "https://polarion.engineering.redhat.com/polarion/import/xunit"
        def xmlFiles = sh (returnStdout: true, script: "ls ${sourceDir}/payload/results/*.xml | cat")
        if (! xmlFiles ){
            return
        }
        def cmdArgs = "curl -k -u '${OSPUSER}:${OSPCRED}' -X POST -F file=@FILE_NAME ${polarionUrl}"
        def xmlFileNames = xmlFiles.split("\\n")
        for (filePath in xmlFileNames) {
            def localCmd = cmdArgs.replace("FILE_NAME", filePath)
            sh script: "${localCmd}"
        }
    }
}

def fetchStageStatus(def testResults) {
    /*
        This method is to return list stage status(es).

        Args:
            testResults - test results of test stages in a map
    */
    def stageStatus = []
    testResults.each { key, value -> stageStatus.add(value["status"]) }

    return stageStatus
}

def prepareNode(def listener=0, def project="ceph-jenkins") {
    /*
        Installs the required packages needed by the Jenkins node to
        run and execute the cephci test suites.
    */
    withCredentials([
        usernamePassword(
            credentialsId: 'psi-ceph-jenkins',
            usernameVariable: 'OSPUSER',
            passwordVariable: 'OSPCRED'
        )
    ]) {
        def ospMap = [
            "globals": [
                "openstack-credentials": [
                    "username": OSPUSER,
                    "password": OSPCRED,
                    "auth-url": "https://rhos-d.infra.prod.upshift.rdu2.redhat.com:13000",
                    "auth-version": "3.x_password",
                    "tenant-name": project,
                    "service-region": "regionOne",
                    "domain": "redhat.com",
                    "tenant-domain-id": "62cf1b5ec006489db99e2b0ebfb55f57"
                ]
            ]
        ]
        writeYaml file: "${env.HOME}/osp-cred-ci-2.yaml", data: ospMap, overwrite: true
    }

    sh (script: "bash ${env.WORKSPACE}/pipeline/vars/node_bootstrap.bash $listener")
}

def prepareIbmNode() {
    /*
        Installs the required packages needed by the IBM Jenkins node to
        run and execute the cephci test suites. IbmDetails
    */
    withCredentials([
        file(credentialsId: 'cephCIIBMCToken', variable: 'ibmDetails'),
        file(credentialsId: 'cephCIConf', variable: 'cephciDetails')
        ]) {

        def ibmFileExists = sh(
            returnStatus: true,
            script: "ls -l ${env.HOME}/osp-cred-ci-2.yaml"
            )

        if ( ibmFileExists != 0 ) {
            println "${env.HOME}/osp-cred-ci-2.yaml does not exist. creating it"
            writeFile file: "${env.HOME}/osp-cred-ci-2.yaml", text: readFile(ibmDetails)
        }
        def cephciFileExists = sh(
            returnStatus: true,
            script: "ls -l ${env.HOME}/.cephci.yaml"
            )
        if ( cephciFileExists != 0 ) {
            println "${env.HOME}/.cephci.yaml does not exist. creating it"
            writeFile file: "${env.HOME}/.cephci.yaml", text: readFile(cephciDetails)
        }
        sh "rm -rf .venv"
        sh "python3 -m venv .venv"
        sh ".venv/bin/python -m pip install --upgrade pip"
        sh ".venv/bin/python -m pip install -r requirements.txt"
        println "Done preparing the node"
    }
}

def getCIMessageMap() {
    /*
        Return the CI_MESSAGE map
    */
    def ciMessage = "${params.CI_MESSAGE}" ?: ""
    if (! ciMessage?.trim() ) {
        return [:]
    }
    def compose = readJSON text: "${params.CI_MESSAGE}"
    return compose
}

def readFromRecipeFile(def rhcephVersion, def infra="10.245.4.89") {
    /*
        Method to read content from the recipe file.
    */
    def recipeFile = "/data/site/recipe/${rhcephVersion}.yaml"
    recipeFileExist(rhcephVersion, recipeFile, infra)

    def content = sh(
        script: "ssh ${infra} \"yq e '.' ${recipeFile}\"", returnStdout: true
    )
    def contentMap = readYaml text: content

    return contentMap
}

def recipeFileExist(def rhcephVersion, def recipeFile, def infra) {
    /*
        Method to check existence of recipe file.
    */
    def fileExist = sh(
        returnStatus: true,
        script: "ssh $infra \"sudo ls -l $recipeFile\""
        )
    if (fileExist != 0) {
        error "Recipe file ${rhcephVersion}.yaml does not exist.."
    }
}

def yamlToMap(
    def yamlFile,
    def location="/ceph/cephci-jenkins/latest-rhceph-container-info"
    ) {
    /*
        Read the yaml file and returns a map object
    */
    def yamlFileExists = sh (
        returnStatus: true, script: "ls -l ${location}/${yamlFile}"
    )
    if (yamlFileExists != 0) {
        println "File ${location}/${yamlFile} does not exist."
        return [:]
    }
    def props = readYaml file: "${location}/${yamlFile}"
    return props
}

def readFromReleaseFile(
    def majorVer,
    def minorVer,
    def lockFlag=true,
    def location="/ceph/cephci-jenkins/latest-rhceph-container-info"
    ) {
    /*
        Method to set lock and read content from the release yaml file.
    */
    def releaseFile = "RHCEPH-${majorVer}.${minorVer}.yaml"
    if (lockFlag) {
        setLock(majorVer, minorVer)
    }
    def dataContent = yamlToMap(releaseFile, location)
    println "content of release file is: ${dataContent}"

    return dataContent
}

def setLock(def majorVer, def minorVer) {
    /*
        create a lock file
    */
    def defaultFileDir = "/ceph/cephci-jenkins/latest-rhceph-container-info"
    def lockFile = "${defaultFileDir}/RHCEPH-${majorVer}.${minorVer}.lock"
    def lockFileExists = sh (returnStatus: true, script: "ls -l ${lockFile}")
    if (lockFileExists != 0) {
        println "RHCEPH-${majorVer}.${minorVer}.lock does not exist. creating it"
        sh(script: "touch ${lockFile}")
        return
    }
    def startTime = System.currentTimeMillis()
    while( (System.currentTimeMillis()-startTime) < 600000 ) {
        sleep(2)
        lockFilePresent = sh (returnStatus: true, script: "ls -l ${lockFile}")
        if (lockFilePresent != 0) {
            sh(script: "touch ${lockFile}")
            return
        }
    }
    error "Lock file: RHCEPH-${majorVer}.${minorVer}.lock already exist.can not create lock file"
}

def unSetLock(def majorVer, def minorVer) {
    /* Unset a lock file */
    def defaultFileDir = "/ceph/cephci-jenkins/latest-rhceph-container-info"
    def lockFile = "${defaultFileDir}/RHCEPH-${majorVer}.${minorVer}.lock"
    sh(script: "rm -f ${lockFile}")
}

def compareCephVersion(def oldCephVer, def newCephVer) {
    /*
        compares new and old ceph versions.
        returns 0 if equal
        returns 1 if new ceph version is greater than old ceph version
        returns -1 if new ceph version is lesser than old ceph version

        example for ceph version: 16.2.0-117, 14.2.11-190
    */

    if (newCephVer == oldCephVer) {
        return 0
    }

    def oldVer = oldCephVer.split("\\.|-").collect { it.toInteger() }
    def newVer = newCephVer.split("\\.|-").collect { it.toInteger() }

    if (newVer[0] > oldVer[0]) {
        return 1
    }
    else if (newVer[0] < oldVer[0]) {
        return -1
    }

    if (newVer[1] > oldVer[1]) {
        return 1
    }
    else if (newVer[1] < oldVer[1]) {
        return -1
    }

    if (newVer[2] > oldVer[2]) {
        return 1
    }
    else if (newVer[2] < oldVer[2]) {
        return -1
    }

    if (newVer[3] > oldVer[3]) {
        return 1
    }
    else if (newVer[3] < oldVer[3]) {
        return -1
    }

}

def getRHCSVersionFromArtifactsNvr() {
    /*
        Returns the RHCEPH version from the compose ID in CI_MESSAGE.
    */
    def compose = getCIMessageMap()
    def (major_version, minor_version) = compose.artifact.nvr.substring(7,).tokenize(".")
    return ["major_version": major_version, "minor_version": minor_version]
}

def fetchMajorMinorOSVersion(def buildType) {
    /*
        Returns a tuple Major, Minor and platform of the build.

        buildType:  type of the build. Supported types are unsigned-compose,
                    unsigned-container-image, cvp, signed-compose,
                    signed-container-image

        Returns RH-CEPH major version, minor version and OS platform based on buildType

    */
    def cimsg = getCIMessageMap()
    def majorVer
    def minorVer
    def platform

    if (buildType == 'unsigned-compose' || buildType == 'unsigned-container-image') {
        majorVer = cimsg.compose_id.substring(7,8)
        minorVer = cimsg.compose_id.substring(9,10)
        platform = cimsg.compose_id.substring(11,17).toLowerCase()
    }
    if (buildType == 'cvp') {
        majorVer = cimsg.artifact.brew_build_target.substring(5,6)
        minorVer = cimsg.artifact.brew_build_target.substring(7,8)
        platform = cimsg.artifact.brew_build_target.substring(9,15).toLowerCase()
    }
    if (buildType == 'signed-compose') {
        majorVer = cimsg["compose-id"].substring(7,8)
        minorVer = cimsg["compose-id"].substring(9,10)
        platform = cimsg["compose-id"].substring(11,17).toLowerCase()
    }
    if (buildType == 'signed-container-image') {
        majorVer = cimsg.tag.name.substring(5,6)
        minorVer = cimsg.tag.name.substring(7,8)
        platform = cimsg.tag.name.substring(9,15).toLowerCase()
    }
    if (buildType == 'released') {
        majorVer = cimsg.tag.name.substring(5,6)
        minorVer = cimsg.tag.name.substring(7,8)
        platform = cimsg.tag.name.substring(9,15).toLowerCase()
    }
    if (majorVer && minorVer && platform) {
        return ["major_version":majorVer, "minor_version":minorVer, "platform":platform]
    }
    error "Required values are not obtained.."
}

def executeTestScript(def script) {
   /* Executes the test script */
    def rc = "PASS"
    def executeCLI = script["execute_cli"]
    def cleanupCLI = script["cleanup_cli"]

    catchError(
        message: 'STAGE_FAILED',
        buildResult: 'FAILURE',
        stageResult: 'FAILURE'
        ) {
        try {
            sh (script: "${env.WORKSPACE}/${executeCLI}")
        } catch(Exception err) {
            rc = "FAIL"
            println err.getMessage()
            error "Encountered an error"
        } finally {
            sh(script: "${env.WORKSPACE}/${cleanupCLI}")
        }
    }
    println "exit status: ${rc}"

    return rc
}

def fetchStages(
    def tags, def overrides, def testResults, def rhcephversion=null,
    def metadataFilePath=null, def upstreamVersion=null
    ) {
    /*
        Return all the scripts found under
        cephci/pipeline/metadata/<MAJOR>.<MINOR>.yaml or
        cephci/pipeline/metadata/<upstreamVersion>.yaml matching
        the given tags as pipeline Test Stages.
           example: cephci/pipeline/metadata/5.1.yaml
        MAJOR   -   RHceph major version (ex., 5)
        MINOR   -   RHceph minor version (ex., 0)
        upstreamVersion - ex: pacific | quincy
    */
    println("Inside fetch stages from runner")
    def rhcephVersion
    if ( ! upstreamVersion ) {
        def RHCSVersion = [:]
        if ( overrides.containsKey("build") && overrides["build"] == "released" ) {
            RHCSVersion = fetchMajorMinorOSVersion("released")
        } else if ( rhcephversion ) {
            RHCSVersion["major_version"] = rhcephversion.substring(7,8)
            RHCSVersion["minor_version"] = rhcephversion.substring(9,10)
        } else {
            RHCSVersion = getRHCSVersionFromArtifactsNvr()
        }

        def majorVersion = RHCSVersion.major_version
        def minorVersion = RHCSVersion.minor_version
        rhcephVersion = "${majorVersion}.${minorVersion}"
    }
    else { rhcephVersion = upstreamVersion }

    def overridesStr = writeJSON returnText: true, json: overrides

    def runnerCLI = "cd ${env.WORKSPACE}/pipeline/scripts/ci;"
    runnerCLI = "${runnerCLI} ${env.WORKSPACE}/.venv/bin/python getPipelineStages.py"
    runnerCLI = "${runnerCLI} --rhcephVersion ${rhcephVersion}"
    runnerCLI = "${runnerCLI} --tags ${tags}"
    runnerCLI = "${runnerCLI} --overrides '${overridesStr}'"

    if(metadataFilePath){
        runnerCLI = "${runnerCLI} --metadata ${metadataFilePath}"
    }

    println("RunnerCLI: ${runnerCLI}")

    def testScriptString = sh (returnStdout: true, script: runnerCLI)

    println("testScriptString: ${testScriptString}")

    def testScripts = readYaml text: testScriptString
    def testStages = [:]

    if (! testScripts ){
        return testStages
    }

    testScripts["scripts"].each{scriptName, scriptData->
        testResults[scriptName] = [:]
        testStages[scriptName] = {
            stage(scriptName){
                testResults[scriptName]["status"] = executeTestScript(scriptData)
                testResults[scriptName]["logdir"] = scriptData["log_dir"]
            }
        }
    }
    def final_stage = testScripts["final_stage"]
    println("Final Stage after : ${final_stage}")
    println "Test Stages - ${testStages}"
    return ["testStages": testStages, "final_stage": final_stage]
}

def SendUMBMessage(def msgMap, def overrideTopic, def msgType) {
    /* Trigger a UMB message. */
    def msgContent = writeJSON returnText: true, json: msgMap
    def msgProperties = """ PRODUCT = Red Hat Ceph Storage
        TOOL = cephci
    """

    sendCIMessage ([
        providerName: 'Red Hat UMB',
        overrides: [topic: "${overrideTopic}"],
        messageContent: "${msgContent}",
        messageProperties: msgProperties,
        messageType: msgType,
        failOnError: true
    ])

}

def updateUpstreamFile(def version) {
    /*
        Updates upstream yaml file for the version passed as argument

        example:  python3 upstream_cli.py build pacific

        Args:
            version      Version of upstream builds
    */
    try {
        def cmd = "sudo ${env.WORKSPACE}/.venv/bin/python3"
        sh ".venv/bin/python3 -m pip install packaging"
        sh "sudo yum install podman -y"
        def scriptFile = "pipeline/scripts/ci/upstream_cli.py"
        def args = "build ${version}"
        sh script: "${cmd} ${scriptFile} ${args}"
    } catch(Exception exc) {
        error "${exc}"
    }
}

def returnSnippet() {
    /*
       fetch last failure text from the build console output
    */
    def retValue = sh (returnStdout: true, script: "curl ${env.BUILD_URL}consoleText")
    retValue = retValue.split("\n")
    def numLines = 150
    if ( retValue.size() > numLines ){
        numLines = retValue.size() - numLines
    } else {
        numLines = 0
    }
    def body = "<code>"
    for ( line in retValue[numLines..-1] ) {
        body += "<i>${line}</i><br>"
    }
    body += "</code>"
    return body
}

return this;<|MERGE_RESOLUTION|>--- conflicted
+++ resolved
@@ -123,17 +123,18 @@
         status = "UNSTABLE"
     }
 
-    if (tierLevel == "live"){
-        def subject = "${run_type} for ${artifactDetails.version} is ${status}"
-    }
-
-    def subject = "${run_type} for ${tierLevel.capitalize()} ${stageLevel.capitalize()} test report status of ${artifactDetails.version} - ${artifactDetails.ceph_version} is ${status}"
     def subject = ""
+    if (run_type == "live") {
+        subject = "${run_type} test report status of ceph version:${artifactDetails.ceph_version} is ${status}"
+    }
+    println(subject)
     if (run_type == "upstream") {
-        subject = "Upstream test report status of ceph version:${artifactDetails.ceph_version} is ${status}"
-    } else {
+        subject = "Upstream Ceph Version:${artifactDetails.ceph_version}-${artifactDetails.upstreamVersion} Automated test execution summary"
+    }
+    if (run_type == "RC build Sanity Run" || run_type == "Schedule Run" || run_type == "Sanity Run" || run_type == "Manual Run" || run_type == "PSI Only Run") {
         subject = "${run_type} for ${tierLevel.capitalize()} ${stageLevel.capitalize()} test report status of ${artifactDetails.version} - ${artifactDetails.ceph_version} is ${status}"
     }
+    println(subject)
 
     emailext (
         mimeType: 'text/html',
@@ -144,8 +145,6 @@
     )
 }
 
-<<<<<<< HEAD
-=======
 def sendConsolidatedEmail(
     def run_type,
     def testResults,
@@ -256,8 +255,13 @@
     )
 }
 
->>>>>>> e1427994
-def sendGChatNotification(def run_type, def testResults, def tierLevel, def stageLevel= null, def build_url= null, def rhcephVersion= null) {
+def sendGChatNotification(
+    def run_type,
+    def testResults,
+    def tierLevel,
+    def stageLevel = null,
+    def build_url = null,
+    def rhcephVersion = null) {
     /*
         Send a GChat notification.
         Plugin used:
@@ -279,11 +283,17 @@
     if (! build_url){
         build_url = "${env.BUILD_URL}"
     }
-    if (tierLevel == "live"){
-           def msg= "${run_type} for RHCEPH-${rhcephVersion} is ${status}.Log:${build_url}"
-    }
-    def msg= "${run_type} for ${ciMsg.artifact.nvr}:${tierLevel} ${stageLevel} is ${status}.Log:${build_url}"
-    googlechatnotification(url: "id:rhcephCIGChatRoom", message: msg)
+    println(build_url)
+    println(rhcephVersion)
+    def msg= ""
+    if (run_type == "Live"){
+        println("Live Gchat")
+        msg= "${run_type} test run for RHCEPH-${rhcephVersion} is ${status}.Log:${build_url}"
+    } else {
+        msg= "${run_type} for ${ciMsg.artifact.nvr}:${tierLevel} ${stageLevel} is ${status}.Log:${build_url}"
+    }
+    println(msg)
+    //googlechatnotification(url: "id:rhcephCIGChatRoom", message: msg)
 }
 
 def generateRandomString() {
