--- conflicted
+++ resolved
@@ -47,8 +47,9 @@
             "sutVMConf=conf/inventory/rhel-7.9-server-x86_64.yaml",
             "sutConf=conf/${cephVersion}/rgw/tier_1_rgw.yaml",
             "testSuite=suites/${cephVersion}/rgw/tier_1_object.yaml",
-<<<<<<< HEAD
-            "addnArgs=--post-results --log-level DEBUG"
+            "addnArgs=--post-results --log-level DEBUG",
+            "composeUrl=${defaultRHEL7BaseUrl}",
+            "rhcephVersion=${defaultRHEL7Build}"
         ]) {
             sharedLib.runTestSuite()
         }
@@ -59,11 +60,8 @@
             "sutConf=conf/${cephVersion}/rgw/tier_1_rgw_multisite.yaml",
             "testSuite=suites/${cephVersion}/rgw/tier_1_rgw_multisite.yaml",
             "addnArgs=--post-results --log-level DEBUG"
-=======
-            "addnArgs=--post-results --log-level DEBUG",
             "composeUrl=${defaultRHEL7BaseUrl}",
             "rhcephVersion=${defaultRHEL7Build}"
->>>>>>> b5f8e03b
         ]) {
             sharedLib.runTestSuite()
         }
