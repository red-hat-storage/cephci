--- conflicted
+++ resolved
@@ -18,44 +18,6 @@
 
 node ("centos-7") {
 
-<<<<<<< HEAD
-    timeout(unit: "MINUTES", time: 30) {
-        stage("Prepare env") {
-            if (env.WORKSPACE) { sh script: "sudo rm -rf * .venv" }
-
-            checkout(
-                scm: [
-                    $class: 'GitSCM',
-                    branches: [[name: 'origin/master']],
-                    extensions: [
-                        [
-                            $class: 'CleanBeforeCheckout',
-                            deleteUntrackedNestedRepositories: true
-                        ],
-                        [
-                            $class: 'WipeWorkspace'
-                        ],
-                        [
-                            $class: 'CloneOption',
-                            depth: 1,
-                            noTags: true,
-                            shallow: true,
-                            timeout: 10,
-                            reference: ''
-                        ]
-                    ],
-                    userRemoteConfigs: [[
-                        url: 'https://github.com/red-hat-storage/cephci.git'
-                    ]]
-                ],
-                changelog: false,
-                poll: false
-            )
-
-            sharedLib = load("${env.WORKSPACE}/pipeline/vars/v3.groovy")
-            sharedLib.prepareNode()
-        }
-=======
     stage("prepareJenkinsAgent") {
         if (env.WORKSPACE) { sh script: "sudo rm -rf * .venv" }
 
@@ -86,7 +48,6 @@
 
         sharedLib = load("${env.WORKSPACE}/pipeline/vars/v3.groovy")
         sharedLib.prepareNode()
->>>>>>> f499409c
     }
 
     stage("deployCephCluster") {
